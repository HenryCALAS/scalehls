//===----------------------------------------------------------------------===//
//
// Copyright 2020-2021 The ScaleHLS Authors.
//
//===----------------------------------------------------------------------===//

#ifndef SCALEHLS_TRANSFORMS_PASSES_TD
#define SCALEHLS_TRANSFORMS_PASSES_TD

include "mlir/Pass/PassBase.td"

//===----------------------------------------------------------------------===//
// QoR Estimation Pass
//===----------------------------------------------------------------------===//

def QoREstimation : Pass<"qor-estimation", "ModuleOp"> {
  let summary = "Estimate the performance and resource utilization";
  let description = [{
    This qor-estimation pass will analyze the input IR and estimate the latency
    and resource utilization of HLS C++ synthesis. This pass will take all
    dependency and resource constraints and pragma settings into consideration,
    and conduct the estimation through an ALAP scheduling.
  }];

  let constructor = "mlir::scalehls::createQoREstimationPass()";

  let options = [
    Option<"targetSpec", "target-spec", "std::string",
           /*default=*/"\"./target-spec.ini\"",
           "File path: target backend specifications and configurations">,

    Option<"depAnalysis", "dep-analysis", "bool", /*default=*/"true",
           "Whether a comprehensive dependency analysis is conducted">
  ];
}

//===----------------------------------------------------------------------===//
// Design Space Exploration Pass
//===----------------------------------------------------------------------===//

def MultipleLevelDSE : Pass<"dse", "ModuleOp"> {
  let summary = "Optimize HLS design at multiple abstraction level";
  let description = [{
    This multiple-level-dse pass will automatically conduct the design space
    exploration (DSE) across multiple abstraction levels. By calling methods
    provided by qor-estimation, this pass is able to rapidly obtain the QoR
    estimation of the current design point, and feed it back to the DSE engine
    for an efficient optimization convergence.
  }];

  let constructor = "mlir::scalehls::createMultipleLevelDSEPass()";

  let options = [
    Option<"topFunc", "top-func", "std::string", /*default=*/"\"main\"",
           "The top function for HLS synthesis">,
    Option<"outputPath", "output-path", "std::string",
           /*default=*/"\"./\"",
           "File path: the path for dumping the MLIR of pareto design points">,
    Option<"csvPath", "csv-path", "std::string",
           /*default=*/"\"./\"",
           "File path: the path for dumping the CSV of design spaces">,

    Option<"targetSpec", "target-spec", "std::string",
           /*default=*/"\"./target-spec.ini\"",
           "File path: target backend specifications and configurations">,

    Option<"depAnalysis", "dep-analysis", "bool", /*default=*/"true",
           "Whether a comprehensive dependency analysis is conducted">
  ];
}

//===----------------------------------------------------------------------===//
// Dataflow Optimization Passes
//===----------------------------------------------------------------------===//

def LegalizeDataflow : Pass<"legalize-dataflow", "FuncOp"> {
  let summary = "Legalize the dataflow scheduling";
  let description = [{
    This legalize-dataflow pass will legalize the dataflow scheduling to meet
    the requirements of the dataflow pragma: 1) single-producer single-consumer;
    2) no bypass paths.
  }];

  let constructor = "mlir::scalehls::createLegalizeDataflowPass()";

  let options = [
    Option<"insertCopy", "insert-copy", "bool", /*default=*/"true",
           "Whether insert copy operations to break bypass paths">,
    Option<"minGran", "min-gran", "unsigned", /*default=*/"1",
           "Positive number: the minimum granularity of dataflow">
  ];
}

def SplitFunction : Pass<"split-function", "ModuleOp"> {
  let summary = "Split function for enabling the dataflow pragma";
  let description = [{
    This split-function pass will split operations/loops scheduled at the same
    dataflow level into a separate sub-function for applying the dataflow pragma
    to the top function.
  }];

  let constructor = "mlir::scalehls::createSplitFunctionPass()";

  let options = [
    Option<"splitSubFunc", "split-sub-func", "bool", /*default=*/"false",
           "Whether to further split the sub-functions so that each generated"
           "function only contains one loop band">
  ];
}

//===----------------------------------------------------------------------===//
// Loop Optimization Passes
//===----------------------------------------------------------------------===//

def MaterializeReduction : Pass<"materialize-reduction", "FuncOp"> {
  let summary = "Materialize loop reductions";
  let description = [{
    This materialize-reduction pass will materialize loop reductions with local
    buffer read/writes in order to expose more optimizations targeting HLS.
  }];

  let constructor = "mlir::scalehls::createMaterializeReductionPass()";
}

def AffineLoopPerfection : Pass<"affine-loop-perfection", "FuncOp"> {
  let summary = "Try to perfect a nested loop";
  let description = [{
    This affine-loop-perfection pass will try to perfect all affine loops.
    Specifically, this pass will move operations under non-innermost loops into
    innermost loop and create AffineIf regions to ensure the correctness of the
    transformation.
  }];

  let constructor = "mlir::scalehls::createAffineLoopPerfectionPass()";
}

def RemoveVariableBound : Pass<"remove-variable-bound", "FuncOp"> {
  let summary = "Try to remove variable loop bounds";
  let description = [{
    This remove-variable-bound pass will try to remove the variable loop bounds.
    Specifically, this is only feasible when the loop bound is an affine
    expression of induction variables of other loops with constant lower and
    upper bound.
  }];

  let constructor = "mlir::scalehls::createRemoveVariableBoundPass()";
}

def AffineLoopOrderOpt : Pass<"affine-loop-order-opt", "FuncOp"> {
  let summary = "Optimize the order of affine loop nests";
  let description = [{
    This affine-loop-order-opt pass will optimize the order of perfect affine
    loop nests through polyhedral-based dependency analysis.
  }];

  let constructor = "mlir::scalehls::createAffineLoopOrderOptPass()";
}

def PartialAffineLoopTile : Pass<"partial-affine-loop-tile", "FuncOp"> {
  let summary = "Partially tile affine nested loops";
  let description = [{
    This partial-affine-loop-tile pass will try to tile all affine nested loops.
    The difference with the official affine-loop-tile pass is this pass will
    only tile the first "tileLevel" outermost loop levels rather than all loops
    levels.
  }];

  let constructor = "mlir::scalehls::createPartialAffineLoopTilePass()";

  let options = [
    Option<"tileSize", "tile-size", "unsigned", /*default=*/"2",
           "Positive number: the size of tiling">,
    Option<"applyOrderOpt", "apply-order-opt", "bool", /*default=*/"true",
           "Whether apply loop order optimization after tiling">,
    Option<"applyPipeline", "apply-pipeline", "bool", /*default=*/"true",
           "Whether apply loop pipeline after tiling">
  ];
}

//===----------------------------------------------------------------------===//
// Directive Optimization Passes
//===----------------------------------------------------------------------===//

def LegalizeToHLSCpp : Pass<"legalize-to-hlscpp", "FuncOp"> {
  let summary = "Convert to emittable MLIR code";
  let description = [{
    This legalize-to-hlscpp pass will legalize the input IR to make it
    emittable. Meanwhile, this pass will set some default pragmas for the
    convenience of the subsequent transforms and analysis.
  }];

  let constructor = "mlir::scalehls::createLegalizeToHLSCppPass()";

  let options = [
    Option<"topFunc", "top-func", "std::string", /*default=*/"\"main\"",
           "The top function for HLS synthesis">
  ];
}

def CreateHLSCppPrimitive : Pass<"create-hlscpp-primitive", "FuncOp"> {
  let summary = "Create HLS C++ multiplification primitives";
  let description = [{
    This create-hlscpp-primitive pass will convert 8-bits multiplifications to
    HLS C++ primitives in order to utilize DSP instances in FPGA.
  }];

  let constructor = "mlir::scalehls::createCreateHLSCppPrimitivePass()";
}

def FuncPipelining : Pass<"func-pipelining", "FuncOp"> {
  let summary = "Apply function pipelining";
  let description = [{
    This func-pipelining pass will insert pipeline pragma to the specified
    function, all contained loops will be automatically unrolled.
  }];

  let constructor = "mlir::scalehls::createFuncPipeliningPass()";

  let options = [
    Option<"targetFunc", "target-func", "std::string",
           /*default=*/"\"main\"", "The target function to be pipelined">,
    Option<"targetII", "target-ii", "unsigned", /*default=*/"1",
           "Positive number: the targeted II to achieve">
  ];
}

def LoopPipelining : Pass<"loop-pipelining", "FuncOp"> {
  let summary = "Apply loop pipelining";
  let description = [{
    This loop-pipelining pass will insert pipeline pragma to the target loop
    level, and automatically unroll all inner loops.
  }];

  let constructor = "mlir::scalehls::createLoopPipeliningPass()";

  let options = [
    Option<"pipelineLevel", "pipeline-level", "unsigned", /*default=*/"0",
           "Positive number: loop level to be pipelined (from innermost)">,
    Option<"targetII", "target-ii", "unsigned", /*default=*/"1",
           "Positive number: the targeted II to achieve">
  ];
}

def ArrayPartition : Pass<"array-partition", "ModuleOp"> {
  let summary = "Apply optimized array partition strategy";
  let description = [{
    This array-partition pass will automatically search for the best array
    partition solution for each on-chip memory instance and apply the solution
    through changing the layout AffineMap of the corresponding MemRefType.
  }];

  let constructor = "mlir::scalehls::createArrayPartitionPass()";
}

//===----------------------------------------------------------------------===//
// Simplification Passes
//===----------------------------------------------------------------------===//

def SimplifyAffineIf : Pass<"simplify-affine-if", "FuncOp"> {
  let summary = "Simplify affine if operations";
  let description = [{
    This simplify-affine-if pass will eliminate all redundant affine if
    operations which will always take then or else branch, and merge all affine
    if operations that having the same statement.
  }];

  let constructor = "mlir::scalehls::createSimplifyAffineIfPass()";
}

def AffineStoreForward : Pass<"affine-store-forward", "FuncOp"> {
  let summary = "Forward store to load, including conditional stores";
  let description = [{
    This affine-store-forward pass is similar to memref-dataflow-opt, but
    supports to forward stores located in AffineIfOp regions.
  }];

  let constructor = "mlir::scalehls::createAffineStoreForwardPass()";
}

def SimplifyMemrefAccess : Pass<"simplify-memref-access", "FuncOp"> {
  let summary = "Remove redundant load and store operations";
  let description = [{
    This simplify-memref-access pass will eliminate the known redundant load and
    store operations for simplifying the memref access.
  }];

  let constructor = "mlir::scalehls::createSimplifyMemrefAccessPass()";
}

<<<<<<< HEAD
//===----------------------------------------------------------------------===//
// Other Passes
//===----------------------------------------------------------------------===//

def PreserveUnoptimized : Pass<"preserve-unoptimized", "ModuleOp"> {
  let summary = "Return unoptimized version of code along with the optimized one";
  let description = [{
    This preserve-unoptimized pass will create a copy of unoptimized module
    before optimization and return it along with the optimized version. 
  }];

  let constructor = "mlir::scalehls::createPreserveUnoptimizedPass()";
=======
def ReduceInitialInterval : Pass<"reduce-initial-interval", "FuncOp"> {
  let summary = "Try to reduce the intiail interval";
  let description = [{
    This reduce-initial-interval pass try to reduce the II by optimizing the
    commutative operator trees and iteration variables.
  }];

  let constructor = "mlir::scalehls::createReduceInitialIntervalPass()";
>>>>>>> 88742494
}

#endif // SCALEHLS_TRANSFORMS_PASSES_TD<|MERGE_RESOLUTION|>--- conflicted
+++ resolved
@@ -287,7 +287,6 @@
   let constructor = "mlir::scalehls::createSimplifyMemrefAccessPass()";
 }
 
-<<<<<<< HEAD
 //===----------------------------------------------------------------------===//
 // Other Passes
 //===----------------------------------------------------------------------===//
@@ -300,7 +299,8 @@
   }];
 
   let constructor = "mlir::scalehls::createPreserveUnoptimizedPass()";
-=======
+}
+
 def ReduceInitialInterval : Pass<"reduce-initial-interval", "FuncOp"> {
   let summary = "Try to reduce the intiail interval";
   let description = [{
@@ -309,7 +309,6 @@
   }];
 
   let constructor = "mlir::scalehls::createReduceInitialIntervalPass()";
->>>>>>> 88742494
 }
 
 #endif // SCALEHLS_TRANSFORMS_PASSES_TD