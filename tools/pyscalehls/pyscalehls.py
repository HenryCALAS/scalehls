#!/usr/bin/env python3


import argparse
import shutil
import io
from subprocess import PIPE, run
import scalehls
import mlir.ir
from mlir.dialects import func as func_dialect
import numpy as np
import subprocess


def do_run(command):
    ret = run(command, stdout=PIPE, stderr=PIPE, universal_newlines=True)
    return ret.stdout


def main():
    parser = argparse.ArgumentParser(prog='pyscalehls')
    parser.add_argument('input',
                        metavar="input",
                        help='HLS C/C++ input file')
    parser.add_argument('-o', dest='output',
                        metavar="output",
                        help='HLS C++ output file')
    parser.add_argument('-f', dest='function',
                        metavar="function",
                        required=True,
                        help='Top function')

    # Parse command line arguments.
    opts = parser.parse_args()

    # Call `mlir-clang` to parse HLS C/C++ into MLIR.
    p1 = subprocess.Popen(['mlir-clang', opts.input, '-function=' + opts.function, '-memref-fullrank', '-raise-scf-to-affine', '-S'], stdout=subprocess.PIPE, stderr=PIPE, universal_newlines=True)                          
    p2 = subprocess.run(['scalehls-opt', '-allow-unregistered-dialect', '-materialize-reduction'], stdin=p1.stdout, stdout=subprocess.PIPE, stderr=PIPE, universal_newlines=True)                  
    fin = p2.stdout
    # fin = p1.stdout

    # Parse MLIR into memory.
    ctx = mlir.ir.Context()
    scalehls.register_dialects(ctx)
    mod = mlir.ir.Module.parse(fin, ctx)

    # Traverse all functions in the MLIR module.
    for func in mod.body:
        if not isinstance(func, func_dialect.FuncOp):
            pass
        func.__class__ = func_dialect.FuncOp

        # Preprocess the functions.
        scalehls.func_preprocess(func, func.sym_name.value == opts.function)

        # Traverse all suitable loop bands in the function.
        bands = scalehls.LoopBandList(func)
        band_count = 0
        for band in bands:

            # Attempt to perfectize the loop band.
            scalehls.loop_perfectization(band)

            # Maximize the distance of loop-carried dependencies through loop permutation.
            scalehls.loop_order_opt(band)

            # Apply loop permutation based on the provided map.
            # Note: This example "permMap" keeps the loop order unchanged.
            permMap = np.arange(band.depth)
            scalehls.loop_permutation(band, permMap)

            # Attempt to remove variable loop bounds if possible.
            scalehls.loop_var_bound_removal(band)

            # Apply loop tiling. Tile sizes are defined from the outermost loop to the innermost.
            # Note: We use the trip count to generate this example "factors".
<<<<<<< HEAD
            print("test")
            # factors = np.ones(band.depth, dtype=int)
            # list_ts = [[1, 16], [8], [1, 16], [8], [8, 16], [8], [1, 16], [8], [4, 3], [1], [8, 3], [1]]
            list_ts = [[8, 2, 8]]
            factors = np.array(list_ts[band_count])
            print(factors)
            loc = scalehls.loop_tiling(band, factors, True) # simplify = True
=======
            factors = np.ones(band.depth, dtype=int)
            factors[-1] = band.get_trip_count(band.depth - 1) / 4
            scalehls.loop_tiling(band, factors)
>>>>>>> 4acb8795

            band_count += 1

            # Apply loop pipelining. All loops inside of the pipelined loop are fully unrolled.
<<<<<<< HEAD
            # scalehls.loop_pipelining(band, loc, 3)  # targetII = 3
=======
            scalehls.loop_pipelining(band, band.depth - 1, 3)  # targetII = 3
>>>>>>> 4acb8795

        # Traverse all arrays in the function.
        # arrays = scalehls.ArrayList(func)
        # for array in arrays:
        #     type = array.type
        #     type.__class__ = mlir.ir.MemRefType
        #     if not type.has_rank:
        #         pass
        #     # Apply specified factors and partition kind to the array.
        #     # Note: We use the dimension size to generate this example "factors".
        #     factors = np.ones(type.rank, dtype=int)
        #     factors[-1] = type.get_dim_size(type.rank - 1) / 4
        #     scalehls.array_partition(array, factors, "cyclic")

<<<<<<< HEAD
        # Legalize the IR to make it emittable.
        scalehls.legalize_to_hlscpp(func, func.sym_name.value == opts.function)

        # # Optimize memory accesses through store forwarding, etc.
        scalehls.memory_access_opt(func)
=======
        # Apply memory optimizations.
        scalehls.memory_opts(func)
>>>>>>> 4acb8795

        # Apply suitable array partition strategies through analyzing the array access pattern.
        # scalehls.auto_array_partition(func)

    # Emit optimized MLIR to HLS C++.
    buf = io.StringIO()
    scalehls.emit_hlscpp(mod, buf)
    buf.seek(0)
    if opts.output:
        fout = open(opts.output, 'w+')
        shutil.copyfileobj(buf, fout)
        fout.close()
    else:
        print(buf.read())


if __name__ == '__main__':
    main()<|MERGE_RESOLUTION|>--- conflicted
+++ resolved
@@ -74,7 +74,7 @@
 
             # Apply loop tiling. Tile sizes are defined from the outermost loop to the innermost.
             # Note: We use the trip count to generate this example "factors".
-<<<<<<< HEAD
+
             print("test")
             # factors = np.ones(band.depth, dtype=int)
             # list_ts = [[1, 16], [8], [1, 16], [8], [8, 16], [8], [1, 16], [8], [4, 3], [1], [8, 3], [1]]
@@ -82,20 +82,10 @@
             factors = np.array(list_ts[band_count])
             print(factors)
             loc = scalehls.loop_tiling(band, factors, True) # simplify = True
-=======
-            factors = np.ones(band.depth, dtype=int)
-            factors[-1] = band.get_trip_count(band.depth - 1) / 4
-            scalehls.loop_tiling(band, factors)
->>>>>>> 4acb8795
-
-            band_count += 1
 
             # Apply loop pipelining. All loops inside of the pipelined loop are fully unrolled.
-<<<<<<< HEAD
+
             # scalehls.loop_pipelining(band, loc, 3)  # targetII = 3
-=======
-            scalehls.loop_pipelining(band, band.depth - 1, 3)  # targetII = 3
->>>>>>> 4acb8795
 
         # Traverse all arrays in the function.
         # arrays = scalehls.ArrayList(func)
@@ -110,16 +100,11 @@
         #     factors[-1] = type.get_dim_size(type.rank - 1) / 4
         #     scalehls.array_partition(array, factors, "cyclic")
 
-<<<<<<< HEAD
         # Legalize the IR to make it emittable.
         scalehls.legalize_to_hlscpp(func, func.sym_name.value == opts.function)
 
         # # Optimize memory accesses through store forwarding, etc.
         scalehls.memory_access_opt(func)
-=======
-        # Apply memory optimizations.
-        scalehls.memory_opts(func)
->>>>>>> 4acb8795
 
         # Apply suitable array partition strategies through analyzing the array access pattern.
         # scalehls.auto_array_partition(func)
