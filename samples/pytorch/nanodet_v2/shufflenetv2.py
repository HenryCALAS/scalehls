import torch
import torch.nn as nn
from activation import act_layers

def chunk(tensor):
    # Calculate the midpoint along dimension 1
    midpoint = tensor.size(1) // 2

    # Slice the tensor to get the first half along dimension 1
    first_half = tensor[:, :midpoint,:,:]

    # Slice the tensor to get the second half along dimension 1
    second_half = tensor[:, midpoint:,:,:]
    
    return first_half,second_half

class ShuffleV2Block2(nn.Module):
    def __init__(self, inp, oup, stride, activation="ReLU"):
        super(ShuffleV2Block2, self).__init__()
        self.stride = stride

        branch_features = oup // 2
        if self.stride > 1:
            self.branch1 = nn.Sequential(
                self.depthwise_conv(
                    inp, inp, kernel_size=3, stride=self.stride, padding=1
                ),
                nn.Conv2d(
                    inp, branch_features, kernel_size=1, stride=1, padding=0, bias=True
                ),
                act_layers(activation),
            )
        else:
            self.branch1 = nn.Sequential()

        self.branch2 = nn.Sequential(
            nn.Conv2d(
                inp if (self.stride > 1) else branch_features,
                branch_features,
                kernel_size=1,
                stride=1,
                padding=0,
                bias=True,
            ),
            #nn.BatchNorm2d(branch_features),
            act_layers(activation),
            self.depthwise_conv(
                branch_features,
                branch_features,
                kernel_size=3,
                stride=self.stride,
                padding=1,
            ),
            #nn.BatchNorm2d(branch_features),
            nn.Conv2d(
                branch_features,
                branch_features,
                kernel_size=1,
                stride=1,
                padding=0,
                bias=True,
            ),
            #nn.BatchNorm2d(branch_features),
            act_layers(activation),
        )

    @staticmethod
    def depthwise_conv(i, o, kernel_size, stride=1, padding=0, bias=True):
        return nn.Conv2d(i, o, kernel_size, stride, padding, bias=bias, groups=i)

    def forward(self, x):
        if self.stride == 1:
<<<<<<< HEAD
            x1, x2 = x.chunk(2, dim=1)
            x2 = self.branch2(x2)
            #out = torch.cat((x1, x2), dim=1)
            stacked = torch.stack((x1, x2), dim=1)
            out = stacked.view(1, -1, 40, 40)
=======
            # x1, x2 = x.chunk(2, dim=1)
            x1, x2 = chunk(x)
            out = torch.cat((x1, self.branch2(x2)), dim=1)
>>>>>>> 80f1442e
        else:
            x1 = self.branch1(x)
            x2 = self.branch2(x)
            #out = torch.cat((x1, x2), dim=1)
            stacked = torch.stack((x1, x2), dim=1)
            out = stacked.view(1, -1, 40, 40)
        out = out.view(1, 2, 58, 40, 40)
        out = torch.transpose(out, 1, 2).contiguous()
        out = out.view(1, -1, 40, 40)
        return out
    
class ShuffleV2Block3(nn.Module):
    def __init__(self, inp, oup, stride, activation="ReLU"):
        super(ShuffleV2Block3, self).__init__()
        self.stride = stride

        branch_features = oup // 2

        if self.stride > 1:
            self.branch1 = nn.Sequential(
                self.depthwise_conv(
                    inp, inp, kernel_size=3, stride=self.stride, padding=1
                ),
                #nn.BatchNorm2d(inp),
                nn.Conv2d(
                    inp, branch_features, kernel_size=1, stride=1, padding=0, bias=True
                ),
                #nn.BatchNorm2d(branch_features),
                act_layers(activation),
            )
        else:
            self.branch1 = nn.Sequential()

        self.branch2 = nn.Sequential(
            nn.Conv2d(
                inp if (self.stride > 1) else branch_features,
                branch_features,
                kernel_size=1,
                stride=1,
                padding=0,
                bias=True,
            ),
            #nn.BatchNorm2d(branch_features),
            act_layers(activation),
            self.depthwise_conv(
                branch_features,
                branch_features,
                kernel_size=3,
                stride=self.stride,
                padding=1,
            ),
            #nn.BatchNorm2d(branch_features),
            nn.Conv2d(
                branch_features,
                branch_features,
                kernel_size=1,
                stride=1,
                padding=0,
                bias=True,
            ),
            #nn.BatchNorm2d(branch_features),
            act_layers(activation),
        )

    @staticmethod
    def depthwise_conv(i, o, kernel_size, stride=1, padding=0, bias=True):
        return nn.Conv2d(i, o, kernel_size, stride, padding, bias=bias, groups=i)

    def forward(self, x):
        if self.stride == 1:
            # x1, x2 = x.chunk(2, dim=1)
            x1, x2 = chunk(x)
            out = torch.cat((x1, self.branch2(x2)), dim=1)
        else:
            out = torch.cat((self.branch1(x), self.branch2(x)), dim=1)

        out = out.view(1, 2, 116, 20, 20)
        out = torch.transpose(out, 1, 2).contiguous()
        out = out.view(1, -1, 20, 20)
        
        return out

class ShuffleV2Block4(nn.Module):
    def __init__(self, inp, oup, stride, activation="ReLU"):
        super(ShuffleV2Block4, self).__init__()
        self.stride = stride

        branch_features = oup // 2

        if self.stride > 1:
            self.branch1 = nn.Sequential(
                self.depthwise_conv(
                    inp, inp, kernel_size=3, stride=self.stride, padding=1
                ),
                #nn.BatchNorm2d(inp),
                nn.Conv2d(
                    inp, branch_features, kernel_size=1, stride=1, padding=0, bias=True
                ),
                #nn.BatchNorm2d(branch_features),
                act_layers(activation),
            )
        else:
            self.branch1 = nn.Sequential()

        self.branch2 = nn.Sequential(
            nn.Conv2d(
                inp if (self.stride > 1) else branch_features,
                branch_features,
                kernel_size=1,
                stride=1,
                padding=0,
                bias=True,
            ),
            #nn.BatchNorm2d(branch_features),
            act_layers(activation),
            self.depthwise_conv(
                branch_features,
                branch_features,
                kernel_size=3,
                stride=self.stride,
                padding=1,
            ),
            #nn.BatchNorm2d(branch_features),
            nn.Conv2d(
                branch_features,
                branch_features,
                kernel_size=1,
                stride=1,
                padding=0,
                bias=True,
            ),
            #nn.BatchNorm2d(branch_features),
            act_layers(activation),
        )

    @staticmethod
    def depthwise_conv(i, o, kernel_size, stride=1, padding=0, bias=True):
        return nn.Conv2d(i, o, kernel_size, stride, padding, bias=bias, groups=i)

    def forward(self, x):
        if self.stride == 1:
            # x1, x2 = x.chunk(2, dim=1)
            x1, x2 = chunk(x)
            out = torch.cat((x1, self.branch2(x2)), dim=1)
        else:
            out = torch.cat((self.branch1(x), self.branch2(x)), dim=1)

        out = out.view(1, 2, 232, 10, 10)
        out = torch.transpose(out, 1, 2).contiguous()
        out = out.view(1, -1, 10, 10)
        
        return out

class ShuffleNetV2(nn.Module):
    def __init__(
        self,
        model_size="1.0x",
        out_stages=(2, 3, 4),
        with_last_conv=False,
        kernal_size=3,
        activation="LeakyReLU"
    ):
        super(ShuffleNetV2, self).__init__()
        self.stage_repeats = [4, 8, 4]
        self.model_size = model_size
        self.out_stages = out_stages
        self.with_last_conv = with_last_conv
        self.kernal_size = kernal_size
        self.activation = activation
        self._stage_out_channels = [24, 116, 232, 464, 1024]


        # building first layer
        input_channels = 3
        output_channels = self._stage_out_channels[0]
        self.conv1 = nn.Sequential(
            nn.Conv2d(input_channels, output_channels, 3, 2, 1, bias=True),
            #nn.BatchNorm2d(output_channels),
            act_layers(activation),
        )
        input_channels = output_channels

        self.maxpool = nn.MaxPool2d(kernel_size=3, stride=2, padding=1)

        output_channels = 116
        self.stage2 = nn.Sequential(
            ShuffleV2Block2(
                    input_channels, output_channels, 2, activation=activation
            ),
            ShuffleV2Block2(
                    output_channels, output_channels, 1, activation=activation
            ),
            ShuffleV2Block2(
                    output_channels, output_channels, 1, activation=activation
            ),
            ShuffleV2Block2(
                    output_channels, output_channels, 1, activation=activation
            )
        )
        input_channels = output_channels

        output_channels = 232
        self.stage3 = nn.Sequential(
            ShuffleV2Block3(
                    input_channels, output_channels, 2, activation=activation
            ),
            ShuffleV2Block3(
                    output_channels, output_channels, 1, activation=activation
            ),
            ShuffleV2Block3(
                    output_channels, output_channels, 1, activation=activation
            ),
            ShuffleV2Block3(
                    output_channels, output_channels, 1, activation=activation
            ),
            ShuffleV2Block3(
                    output_channels, output_channels, 1, activation=activation
            ),
            ShuffleV2Block3(
                    output_channels, output_channels, 1, activation=activation
            ),
            ShuffleV2Block3(
                    output_channels, output_channels, 1, activation=activation
            ),
            ShuffleV2Block3(
                    output_channels, output_channels, 1, activation=activation
            )
        )
        input_channels = output_channels

        output_channels = 464
        self.stage4 = nn.Sequential(
            ShuffleV2Block4(
                    input_channels, output_channels, 2, activation=activation
            ),
            ShuffleV2Block4(
                    output_channels, output_channels, 1, activation=activation
            ),
            ShuffleV2Block4(
                    output_channels, output_channels, 1, activation=activation
            ),
            ShuffleV2Block4(
                    output_channels, output_channels, 1, activation=activation
            )
        )
        input_channels = output_channels
        output_channels = self._stage_out_channels[-1]

    def forward(self, x):
        x = self.conv1(x)
        x = self.maxpool(x)

        x1 = self.stage2(x)

        x2 = self.stage3(x1)

        x3 = self.stage4(x2)
        
        return x3<|MERGE_RESOLUTION|>--- conflicted
+++ resolved
@@ -1,342 +1,331 @@
-import torch
-import torch.nn as nn
-from activation import act_layers
-
-def chunk(tensor):
-    # Calculate the midpoint along dimension 1
-    midpoint = tensor.size(1) // 2
-
-    # Slice the tensor to get the first half along dimension 1
-    first_half = tensor[:, :midpoint,:,:]
-
-    # Slice the tensor to get the second half along dimension 1
-    second_half = tensor[:, midpoint:,:,:]
-    
-    return first_half,second_half
-
-class ShuffleV2Block2(nn.Module):
-    def __init__(self, inp, oup, stride, activation="ReLU"):
-        super(ShuffleV2Block2, self).__init__()
-        self.stride = stride
-
-        branch_features = oup // 2
-        if self.stride > 1:
-            self.branch1 = nn.Sequential(
-                self.depthwise_conv(
-                    inp, inp, kernel_size=3, stride=self.stride, padding=1
-                ),
-                nn.Conv2d(
-                    inp, branch_features, kernel_size=1, stride=1, padding=0, bias=True
-                ),
-                act_layers(activation),
-            )
-        else:
-            self.branch1 = nn.Sequential()
-
-        self.branch2 = nn.Sequential(
-            nn.Conv2d(
-                inp if (self.stride > 1) else branch_features,
-                branch_features,
-                kernel_size=1,
-                stride=1,
-                padding=0,
-                bias=True,
-            ),
-            #nn.BatchNorm2d(branch_features),
-            act_layers(activation),
-            self.depthwise_conv(
-                branch_features,
-                branch_features,
-                kernel_size=3,
-                stride=self.stride,
-                padding=1,
-            ),
-            #nn.BatchNorm2d(branch_features),
-            nn.Conv2d(
-                branch_features,
-                branch_features,
-                kernel_size=1,
-                stride=1,
-                padding=0,
-                bias=True,
-            ),
-            #nn.BatchNorm2d(branch_features),
-            act_layers(activation),
-        )
-
-    @staticmethod
-    def depthwise_conv(i, o, kernel_size, stride=1, padding=0, bias=True):
-        return nn.Conv2d(i, o, kernel_size, stride, padding, bias=bias, groups=i)
-
-    def forward(self, x):
-        if self.stride == 1:
-<<<<<<< HEAD
-            x1, x2 = x.chunk(2, dim=1)
-            x2 = self.branch2(x2)
-            #out = torch.cat((x1, x2), dim=1)
-            stacked = torch.stack((x1, x2), dim=1)
-            out = stacked.view(1, -1, 40, 40)
-=======
-            # x1, x2 = x.chunk(2, dim=1)
-            x1, x2 = chunk(x)
-            out = torch.cat((x1, self.branch2(x2)), dim=1)
->>>>>>> 80f1442e
-        else:
-            x1 = self.branch1(x)
-            x2 = self.branch2(x)
-            #out = torch.cat((x1, x2), dim=1)
-            stacked = torch.stack((x1, x2), dim=1)
-            out = stacked.view(1, -1, 40, 40)
-        out = out.view(1, 2, 58, 40, 40)
-        out = torch.transpose(out, 1, 2).contiguous()
-        out = out.view(1, -1, 40, 40)
-        return out
-    
-class ShuffleV2Block3(nn.Module):
-    def __init__(self, inp, oup, stride, activation="ReLU"):
-        super(ShuffleV2Block3, self).__init__()
-        self.stride = stride
-
-        branch_features = oup // 2
-
-        if self.stride > 1:
-            self.branch1 = nn.Sequential(
-                self.depthwise_conv(
-                    inp, inp, kernel_size=3, stride=self.stride, padding=1
-                ),
-                #nn.BatchNorm2d(inp),
-                nn.Conv2d(
-                    inp, branch_features, kernel_size=1, stride=1, padding=0, bias=True
-                ),
-                #nn.BatchNorm2d(branch_features),
-                act_layers(activation),
-            )
-        else:
-            self.branch1 = nn.Sequential()
-
-        self.branch2 = nn.Sequential(
-            nn.Conv2d(
-                inp if (self.stride > 1) else branch_features,
-                branch_features,
-                kernel_size=1,
-                stride=1,
-                padding=0,
-                bias=True,
-            ),
-            #nn.BatchNorm2d(branch_features),
-            act_layers(activation),
-            self.depthwise_conv(
-                branch_features,
-                branch_features,
-                kernel_size=3,
-                stride=self.stride,
-                padding=1,
-            ),
-            #nn.BatchNorm2d(branch_features),
-            nn.Conv2d(
-                branch_features,
-                branch_features,
-                kernel_size=1,
-                stride=1,
-                padding=0,
-                bias=True,
-            ),
-            #nn.BatchNorm2d(branch_features),
-            act_layers(activation),
-        )
-
-    @staticmethod
-    def depthwise_conv(i, o, kernel_size, stride=1, padding=0, bias=True):
-        return nn.Conv2d(i, o, kernel_size, stride, padding, bias=bias, groups=i)
-
-    def forward(self, x):
-        if self.stride == 1:
-            # x1, x2 = x.chunk(2, dim=1)
-            x1, x2 = chunk(x)
-            out = torch.cat((x1, self.branch2(x2)), dim=1)
-        else:
-            out = torch.cat((self.branch1(x), self.branch2(x)), dim=1)
-
-        out = out.view(1, 2, 116, 20, 20)
-        out = torch.transpose(out, 1, 2).contiguous()
-        out = out.view(1, -1, 20, 20)
-        
-        return out
-
-class ShuffleV2Block4(nn.Module):
-    def __init__(self, inp, oup, stride, activation="ReLU"):
-        super(ShuffleV2Block4, self).__init__()
-        self.stride = stride
-
-        branch_features = oup // 2
-
-        if self.stride > 1:
-            self.branch1 = nn.Sequential(
-                self.depthwise_conv(
-                    inp, inp, kernel_size=3, stride=self.stride, padding=1
-                ),
-                #nn.BatchNorm2d(inp),
-                nn.Conv2d(
-                    inp, branch_features, kernel_size=1, stride=1, padding=0, bias=True
-                ),
-                #nn.BatchNorm2d(branch_features),
-                act_layers(activation),
-            )
-        else:
-            self.branch1 = nn.Sequential()
-
-        self.branch2 = nn.Sequential(
-            nn.Conv2d(
-                inp if (self.stride > 1) else branch_features,
-                branch_features,
-                kernel_size=1,
-                stride=1,
-                padding=0,
-                bias=True,
-            ),
-            #nn.BatchNorm2d(branch_features),
-            act_layers(activation),
-            self.depthwise_conv(
-                branch_features,
-                branch_features,
-                kernel_size=3,
-                stride=self.stride,
-                padding=1,
-            ),
-            #nn.BatchNorm2d(branch_features),
-            nn.Conv2d(
-                branch_features,
-                branch_features,
-                kernel_size=1,
-                stride=1,
-                padding=0,
-                bias=True,
-            ),
-            #nn.BatchNorm2d(branch_features),
-            act_layers(activation),
-        )
-
-    @staticmethod
-    def depthwise_conv(i, o, kernel_size, stride=1, padding=0, bias=True):
-        return nn.Conv2d(i, o, kernel_size, stride, padding, bias=bias, groups=i)
-
-    def forward(self, x):
-        if self.stride == 1:
-            # x1, x2 = x.chunk(2, dim=1)
-            x1, x2 = chunk(x)
-            out = torch.cat((x1, self.branch2(x2)), dim=1)
-        else:
-            out = torch.cat((self.branch1(x), self.branch2(x)), dim=1)
-
-        out = out.view(1, 2, 232, 10, 10)
-        out = torch.transpose(out, 1, 2).contiguous()
-        out = out.view(1, -1, 10, 10)
-        
-        return out
-
-class ShuffleNetV2(nn.Module):
-    def __init__(
-        self,
-        model_size="1.0x",
-        out_stages=(2, 3, 4),
-        with_last_conv=False,
-        kernal_size=3,
-        activation="LeakyReLU"
-    ):
-        super(ShuffleNetV2, self).__init__()
-        self.stage_repeats = [4, 8, 4]
-        self.model_size = model_size
-        self.out_stages = out_stages
-        self.with_last_conv = with_last_conv
-        self.kernal_size = kernal_size
-        self.activation = activation
-        self._stage_out_channels = [24, 116, 232, 464, 1024]
-
-
-        # building first layer
-        input_channels = 3
-        output_channels = self._stage_out_channels[0]
-        self.conv1 = nn.Sequential(
-            nn.Conv2d(input_channels, output_channels, 3, 2, 1, bias=True),
-            #nn.BatchNorm2d(output_channels),
-            act_layers(activation),
-        )
-        input_channels = output_channels
-
-        self.maxpool = nn.MaxPool2d(kernel_size=3, stride=2, padding=1)
-
-        output_channels = 116
-        self.stage2 = nn.Sequential(
-            ShuffleV2Block2(
-                    input_channels, output_channels, 2, activation=activation
-            ),
-            ShuffleV2Block2(
-                    output_channels, output_channels, 1, activation=activation
-            ),
-            ShuffleV2Block2(
-                    output_channels, output_channels, 1, activation=activation
-            ),
-            ShuffleV2Block2(
-                    output_channels, output_channels, 1, activation=activation
-            )
-        )
-        input_channels = output_channels
-
-        output_channels = 232
-        self.stage3 = nn.Sequential(
-            ShuffleV2Block3(
-                    input_channels, output_channels, 2, activation=activation
-            ),
-            ShuffleV2Block3(
-                    output_channels, output_channels, 1, activation=activation
-            ),
-            ShuffleV2Block3(
-                    output_channels, output_channels, 1, activation=activation
-            ),
-            ShuffleV2Block3(
-                    output_channels, output_channels, 1, activation=activation
-            ),
-            ShuffleV2Block3(
-                    output_channels, output_channels, 1, activation=activation
-            ),
-            ShuffleV2Block3(
-                    output_channels, output_channels, 1, activation=activation
-            ),
-            ShuffleV2Block3(
-                    output_channels, output_channels, 1, activation=activation
-            ),
-            ShuffleV2Block3(
-                    output_channels, output_channels, 1, activation=activation
-            )
-        )
-        input_channels = output_channels
-
-        output_channels = 464
-        self.stage4 = nn.Sequential(
-            ShuffleV2Block4(
-                    input_channels, output_channels, 2, activation=activation
-            ),
-            ShuffleV2Block4(
-                    output_channels, output_channels, 1, activation=activation
-            ),
-            ShuffleV2Block4(
-                    output_channels, output_channels, 1, activation=activation
-            ),
-            ShuffleV2Block4(
-                    output_channels, output_channels, 1, activation=activation
-            )
-        )
-        input_channels = output_channels
-        output_channels = self._stage_out_channels[-1]
-
-    def forward(self, x):
-        x = self.conv1(x)
-        x = self.maxpool(x)
-
-        x1 = self.stage2(x)
-
-        x2 = self.stage3(x1)
-
-        x3 = self.stage4(x2)
-        
+import torch
+import torch.nn as nn
+from activation import act_layers
+
+def chunk(tensor):
+    # Calculate the midpoint along dimension 1
+    midpoint = tensor.size(1) // 2
+
+    # Slice the tensor to get the first half along dimension 1
+    first_half = tensor[:, :midpoint,:,:]
+
+    # Slice the tensor to get the second half along dimension 1
+    second_half = tensor[:, midpoint:,:,:]
+    
+    return first_half,second_half
+
+class ShuffleV2Block2(nn.Module):
+    def __init__(self, inp, oup, stride, activation="ReLU"):
+        super(ShuffleV2Block2, self).__init__()
+        self.stride = stride
+
+        branch_features = oup // 2
+        if self.stride > 1:
+            self.branch1 = nn.Sequential(
+                self.depthwise_conv(
+                    inp, inp, kernel_size=3, stride=self.stride, padding=1
+                ),
+                nn.Conv2d(
+                    inp, branch_features, kernel_size=1, stride=1, padding=0, bias=True
+                ),
+                act_layers(activation),
+            )
+        else:
+            self.branch1 = nn.Sequential()
+
+        self.branch2 = nn.Sequential(
+            nn.Conv2d(
+                inp if (self.stride > 1) else branch_features,
+                branch_features,
+                kernel_size=1,
+                stride=1,
+                padding=0,
+                bias=True,
+            ),
+            #nn.BatchNorm2d(branch_features),
+            act_layers(activation),
+            self.depthwise_conv(
+                branch_features,
+                branch_features,
+                kernel_size=3,
+                stride=self.stride,
+                padding=1,
+            ),
+            #nn.BatchNorm2d(branch_features),
+            nn.Conv2d(
+                branch_features,
+                branch_features,
+                kernel_size=1,
+                stride=1,
+                padding=0,
+                bias=True,
+            ),
+            #nn.BatchNorm2d(branch_features),
+            act_layers(activation),
+        )
+
+    @staticmethod
+    def depthwise_conv(i, o, kernel_size, stride=1, padding=0, bias=True):
+        return nn.Conv2d(i, o, kernel_size, stride, padding, bias=bias, groups=i)
+
+    def forward(self, x):
+        if self.stride == 1:
+            # x1, x2 = x.chunk(2, dim=1)
+            x1, x2 = chunk(x)
+            out = torch.cat((x1, self.branch2(x2)), dim=1)
+        else:
+            #out = torch.cat((x1, x2), dim=1)
+            out = torch.cat((self.branch1(x), self.branch2(x)), dim=1)
+        out = out.view(1, 2, 58, 40, 40)
+        out = torch.transpose(out, 1, 2).contiguous()
+        out = out.view(1, -1, 40, 40)
+        return out
+    
+class ShuffleV2Block3(nn.Module):
+    def __init__(self, inp, oup, stride, activation="ReLU"):
+        super(ShuffleV2Block3, self).__init__()
+        self.stride = stride
+
+        branch_features = oup // 2
+
+        if self.stride > 1:
+            self.branch1 = nn.Sequential(
+                self.depthwise_conv(
+                    inp, inp, kernel_size=3, stride=self.stride, padding=1
+                ),
+                #nn.BatchNorm2d(inp),
+                nn.Conv2d(
+                    inp, branch_features, kernel_size=1, stride=1, padding=0, bias=True
+                ),
+                #nn.BatchNorm2d(branch_features),
+                act_layers(activation),
+            )
+        else:
+            self.branch1 = nn.Sequential()
+
+        self.branch2 = nn.Sequential(
+            nn.Conv2d(
+                inp if (self.stride > 1) else branch_features,
+                branch_features,
+                kernel_size=1,
+                stride=1,
+                padding=0,
+                bias=True,
+            ),
+            #nn.BatchNorm2d(branch_features),
+            act_layers(activation),
+            self.depthwise_conv(
+                branch_features,
+                branch_features,
+                kernel_size=3,
+                stride=self.stride,
+                padding=1,
+            ),
+            #nn.BatchNorm2d(branch_features),
+            nn.Conv2d(
+                branch_features,
+                branch_features,
+                kernel_size=1,
+                stride=1,
+                padding=0,
+                bias=True,
+            ),
+            #nn.BatchNorm2d(branch_features),
+            act_layers(activation),
+        )
+
+    @staticmethod
+    def depthwise_conv(i, o, kernel_size, stride=1, padding=0, bias=True):
+        return nn.Conv2d(i, o, kernel_size, stride, padding, bias=bias, groups=i)
+
+    def forward(self, x):
+        if self.stride == 1:
+            # x1, x2 = x.chunk(2, dim=1)
+            x1, x2 = chunk(x)
+            out = torch.cat((x1, self.branch2(x2)), dim=1)
+        else:
+            out = torch.cat((self.branch1(x), self.branch2(x)), dim=1)
+
+        out = out.view(1, 2, 116, 20, 20)
+        out = torch.transpose(out, 1, 2).contiguous()
+        out = out.view(1, -1, 20, 20)
+        
+        return out
+
+class ShuffleV2Block4(nn.Module):
+    def __init__(self, inp, oup, stride, activation="ReLU"):
+        super(ShuffleV2Block4, self).__init__()
+        self.stride = stride
+
+        branch_features = oup // 2
+
+        if self.stride > 1:
+            self.branch1 = nn.Sequential(
+                self.depthwise_conv(
+                    inp, inp, kernel_size=3, stride=self.stride, padding=1
+                ),
+                #nn.BatchNorm2d(inp),
+                nn.Conv2d(
+                    inp, branch_features, kernel_size=1, stride=1, padding=0, bias=True
+                ),
+                #nn.BatchNorm2d(branch_features),
+                act_layers(activation),
+            )
+        else:
+            self.branch1 = nn.Sequential()
+
+        self.branch2 = nn.Sequential(
+            nn.Conv2d(
+                inp if (self.stride > 1) else branch_features,
+                branch_features,
+                kernel_size=1,
+                stride=1,
+                padding=0,
+                bias=True,
+            ),
+            #nn.BatchNorm2d(branch_features),
+            act_layers(activation),
+            self.depthwise_conv(
+                branch_features,
+                branch_features,
+                kernel_size=3,
+                stride=self.stride,
+                padding=1,
+            ),
+            #nn.BatchNorm2d(branch_features),
+            nn.Conv2d(
+                branch_features,
+                branch_features,
+                kernel_size=1,
+                stride=1,
+                padding=0,
+                bias=True,
+            ),
+            #nn.BatchNorm2d(branch_features),
+            act_layers(activation),
+        )
+
+    @staticmethod
+    def depthwise_conv(i, o, kernel_size, stride=1, padding=0, bias=True):
+        return nn.Conv2d(i, o, kernel_size, stride, padding, bias=bias, groups=i)
+
+    def forward(self, x):
+        if self.stride == 1:
+            # x1, x2 = x.chunk(2, dim=1)
+            x1, x2 = chunk(x)
+            out = torch.cat((x1, self.branch2(x2)), dim=1)
+        else:
+            out = torch.cat((self.branch1(x), self.branch2(x)), dim=1)
+
+        out = out.view(1, 2, 232, 10, 10)
+        out = torch.transpose(out, 1, 2).contiguous()
+        out = out.view(1, -1, 10, 10)
+        
+        return out
+
+class ShuffleNetV2(nn.Module):
+    def __init__(
+        self,
+        model_size="1.0x",
+        out_stages=(2, 3, 4),
+        with_last_conv=False,
+        kernal_size=3,
+        activation="LeakyReLU"
+    ):
+        super(ShuffleNetV2, self).__init__()
+        self.stage_repeats = [4, 8, 4]
+        self.model_size = model_size
+        self.out_stages = out_stages
+        self.with_last_conv = with_last_conv
+        self.kernal_size = kernal_size
+        self.activation = activation
+        self._stage_out_channels = [24, 116, 232, 464, 1024]
+
+
+        # building first layer
+        input_channels = 3
+        output_channels = self._stage_out_channels[0]
+        self.conv1 = nn.Sequential(
+            nn.Conv2d(input_channels, output_channels, 3, 2, 1, bias=True),
+            #nn.BatchNorm2d(output_channels),
+            act_layers(activation),
+        )
+        input_channels = output_channels
+
+        self.maxpool = nn.MaxPool2d(kernel_size=3, stride=2, padding=1)
+
+        output_channels = 116
+        self.stage2 = nn.Sequential(
+            ShuffleV2Block2(
+                    input_channels, output_channels, 2, activation=activation
+            ),
+            ShuffleV2Block2(
+                    output_channels, output_channels, 1, activation=activation
+            ),
+            ShuffleV2Block2(
+                    output_channels, output_channels, 1, activation=activation
+            ),
+            ShuffleV2Block2(
+                    output_channels, output_channels, 1, activation=activation
+            )
+        )
+        input_channels = output_channels
+
+        output_channels = 232
+        self.stage3 = nn.Sequential(
+            ShuffleV2Block3(
+                    input_channels, output_channels, 2, activation=activation
+            ),
+            ShuffleV2Block3(
+                    output_channels, output_channels, 1, activation=activation
+            ),
+            ShuffleV2Block3(
+                    output_channels, output_channels, 1, activation=activation
+            ),
+            ShuffleV2Block3(
+                    output_channels, output_channels, 1, activation=activation
+            ),
+            ShuffleV2Block3(
+                    output_channels, output_channels, 1, activation=activation
+            ),
+            ShuffleV2Block3(
+                    output_channels, output_channels, 1, activation=activation
+            ),
+            ShuffleV2Block3(
+                    output_channels, output_channels, 1, activation=activation
+            ),
+            ShuffleV2Block3(
+                    output_channels, output_channels, 1, activation=activation
+            )
+        )
+        input_channels = output_channels
+
+        output_channels = 464
+        self.stage4 = nn.Sequential(
+            ShuffleV2Block4(
+                    input_channels, output_channels, 2, activation=activation
+            ),
+            ShuffleV2Block4(
+                    output_channels, output_channels, 1, activation=activation
+            ),
+            ShuffleV2Block4(
+                    output_channels, output_channels, 1, activation=activation
+            ),
+            ShuffleV2Block4(
+                    output_channels, output_channels, 1, activation=activation
+            )
+        )
+        input_channels = output_channels
+        output_channels = self._stage_out_channels[-1]
+
+    def forward(self, x):
+        x = self.conv1(x)
+        x = self.maxpool(x)
+
+        x1 = self.stage2(x)
+
+        x2 = self.stage3(x1)
+
+        x3 = self.stage4(x2)
+        
         return x3