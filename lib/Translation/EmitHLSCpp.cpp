--- conflicted
+++ resolved
@@ -227,12 +227,7 @@
   void emitTensorStore(memref::TensorStoreOp op);
   void emitTensorToMemref(bufferization::ToMemrefOp op);
   void emitMemrefToTensor(bufferization::ToTensorOp op);
-<<<<<<< HEAD
-  void emitTensorStore(memref::TensorStoreOp op);
-  void emitDim(memref::DimOp op);
-  void emitRank(memref::RankOp op);
   void emitReinterpretCast(memref::ReinterpretCastOp op);
-=======
 
   /// HLSCpp primitive operation emitters.
   void emitMulPrim(MulPrimOp op);
@@ -240,21 +235,15 @@
 
   /// Control flow operation emitters.
   void emitCall(CallOp op);
->>>>>>> 88742494
 
   /// Standard expression emitters.
   void emitUnary(Operation *op, const char *syntax);
   void emitBinary(Operation *op, const char *syntax);
 
-<<<<<<< HEAD
   /// IP operation emitter. 
   void emitIP(IPOp op);
 
   /// Special operation emitters.
-  void emitCall(CallOp op);
-=======
-  /// Special expression emitters.
->>>>>>> 88742494
   void emitSelect(SelectOp op);
   void emitConstant(arith::ConstantOp op);
   template <typename CastOpType> void emitCast(CastOpType op);
@@ -424,15 +413,7 @@
   bool visitOp(bufferization::ToTensorOp op) {
     return emitter.emitMemrefToTensor(op), true;
   }
-<<<<<<< HEAD
-  bool visitOp(memref::TensorStoreOp op) {
-    return emitter.emitTensorStore(op), true;
-  }
-  bool visitOp(memref::DimOp op) { return emitter.emitDim(op), true; }
-  bool visitOp(memref::RankOp op) { return emitter.emitRank(op), true; }
   bool visitOp(memref::ReinterpretCastOp op) { return emitter.emitReinterpretCast(op), true; }
-=======
->>>>>>> 88742494
 
   /// HLSCpp primitive operations.
   bool visitOp(MulPrimOp op) { return emitter.emitMulPrim(op), true; }
@@ -1212,7 +1193,6 @@
   emitNestedLoopFooter(rank);
 }
 
-<<<<<<< HEAD
 /// IP operation emitter. 
 void ModuleEmitter::emitIP(IPOp op) {
   // Emit IP source from JSON if IP exists.
@@ -1255,9 +1235,6 @@
 }
 
 /// Special operation emitters.
-=======
-/// Special expression emitters.
->>>>>>> 88742494
 void ModuleEmitter::emitSelect(SelectOp op) {
   unsigned rank = emitNestedLoopHeader(op.getResult());
   unsigned conditionRank = rank;
