//===----------------------------------------------------------------------===//
//
// Copyright 2020-2021 The ScaleHLS Authors.
//
//===----------------------------------------------------------------------===//

#include "scalehls/Translation/EmitHLSCpp.h"
#include "mlir/Dialect/Affine/Analysis/LoopAnalysis.h"
#include "mlir/Dialect/Affine/IR/AffineValueMap.h"
#include "mlir/IR/AffineExprVisitor.h"
#include "mlir/IR/IntegerSet.h"
#include "mlir/Support/FileUtilities.h"
#include "mlir/Translation.h"
#include "scalehls/Dialect/HLSCpp/Visitor.h"
#include "scalehls/InitAllDialects.h"
#include "scalehls/Support/Utils.h"
#include "llvm/Support/JSON.h"
#include "llvm/Support/MemoryBuffer.h"
#include "llvm/Support/raw_ostream.h"

using namespace mlir;
using namespace scalehls;

//===----------------------------------------------------------------------===//
// Utils
//===----------------------------------------------------------------------===//

static SmallString<16> getTypeName(Value val) {
  // Handle memref, tensor, and vector types.
  auto valType = val.getType();
  if (auto arrayType = val.getType().dyn_cast<ShapedType>())
    valType = arrayType.getElementType();

  // Handle float types.
  if (valType.isa<Float32Type>())
    return SmallString<16>("float");
  else if (valType.isa<Float64Type>())
    return SmallString<16>("double");

  // Handle integer types.
  else if (valType.isa<IndexType>())
    return SmallString<16>("int");
  else if (auto intType = valType.dyn_cast<IntegerType>()) {
    if (intType.getWidth() == 1)
      return SmallString<16>("bool");
    else {
      std::string signedness = "";
      if (intType.getSignedness() == IntegerType::SignednessSemantics::Unsigned)
        signedness = "u";

      switch (intType.getWidth()) {
      case 8:
      case 16:
      case 32:
      case 64:
        return SmallString<16>(signedness + "int" +
                               std::to_string(intType.getWidth()) + "_t");
      default:
        return SmallString<16>("ap_" + signedness + "int<" +
                               std::to_string(intType.getWidth()) + ">");
      }
    }
  } else
    val.getDefiningOp()->emitError("has unsupported type.");

  return SmallString<16>();
}

//===----------------------------------------------------------------------===//
// Some Base Classes
//===----------------------------------------------------------------------===//

namespace {
/// This class maintains the mutable state that cross-cuts and is shared by the
/// various emitters.
class ScaleHLSEmitterState {
public:
  explicit ScaleHLSEmitterState(raw_ostream &os) : os(os) {}

  // The stream to emit to.
  raw_ostream &os;

  bool encounteredError = false;
  unsigned currentIndent = 0;

  // This table contains all declared values.
  DenseMap<Value, SmallString<8>> nameTable;

private:
  ScaleHLSEmitterState(const ScaleHLSEmitterState &) = delete;
  void operator=(const ScaleHLSEmitterState &) = delete;
};
} // namespace

namespace {
/// This is the base class for all of the HLSCpp Emitter components.
class ScaleHLSEmitterBase {
public:
  explicit ScaleHLSEmitterBase(ScaleHLSEmitterState &state)
      : state(state), os(state.os) {}

  InFlightDiagnostic emitError(Operation *op, const Twine &message) {
    state.encounteredError = true;
    return op->emitError(message);
  }

  raw_ostream &indent() { return os.indent(state.currentIndent); }

  void addIndent() { state.currentIndent += 2; }
  void reduceIndent() { state.currentIndent -= 2; }

  // All of the mutable state we are maintaining.
  ScaleHLSEmitterState &state;

  // The stream to emit to.
  raw_ostream &os;

  /// Value name management methods.
  SmallString<8> addName(Value val, bool isPtr = false);

  SmallString<8> addAlias(Value val, Value alias);

  SmallString<8> getName(Value val);

  bool isDeclared(Value val) {
    if (getName(val).empty()) {
      return false;
    } else
      return true;
  }

private:
  ScaleHLSEmitterBase(const ScaleHLSEmitterBase &) = delete;
  void operator=(const ScaleHLSEmitterBase &) = delete;
};
} // namespace

// TODO: update naming rule.
SmallString<8> ScaleHLSEmitterBase::addName(Value val, bool isPtr) {
  assert(!isDeclared(val) && "has been declared before.");

  SmallString<8> valName;
  if (isPtr)
    valName += "*";

  valName += StringRef("v" + std::to_string(state.nameTable.size()));
  state.nameTable[val] = valName;

  return valName;
}

SmallString<8> ScaleHLSEmitterBase::addAlias(Value val, Value alias) {
  assert(!isDeclared(alias) && "has been declared before.");
  assert(isDeclared(val) && "hasn't been declared before.");

  auto valName = getName(val);
  state.nameTable[alias] = valName;

  return valName;
}

SmallString<8> ScaleHLSEmitterBase::getName(Value val) {
  // For constant scalar operations, the constant number will be returned rather
  // than the value name.
  if (auto defOp = val.getDefiningOp()) {
    if (auto constOp = dyn_cast<arith::ConstantOp>(defOp)) {
      auto constAttr = constOp.getValue();

      if (auto floatAttr = constAttr.dyn_cast<FloatAttr>()) {
        auto value = floatAttr.getValueAsDouble();
        if (std::isfinite(value))
          return SmallString<8>(std::to_string(value));
        else if (value > 0)
          return SmallString<8>("INFINITY");
        else
          return SmallString<8>("-INFINITY");

      } else if (auto intAttr = constAttr.dyn_cast<IntegerAttr>()) {
        auto value = intAttr.getInt();
        return SmallString<8>(std::to_string(value));

      } else if (auto boolAttr = constAttr.dyn_cast<BoolAttr>())
        return SmallString<8>(std::to_string(boolAttr.getValue()));
    }
  }
  return state.nameTable.lookup(val);
}

//===----------------------------------------------------------------------===//
// ModuleEmitter Class Declaration
//===----------------------------------------------------------------------===//

namespace {
class ModuleEmitter : public ScaleHLSEmitterBase {
public:
  using operand_range = Operation::operand_range;
  explicit ModuleEmitter(ScaleHLSEmitterState &state)
      : ScaleHLSEmitterBase(state) {}

  /// SCF statement emitters.
  void emitScfFor(scf::ForOp op);
  void emitScfIf(scf::IfOp op);
  void emitScfYield(scf::YieldOp op);

  /// Affine statement emitters.
  void emitAffineFor(AffineForOp op);
  void emitAffineIf(AffineIfOp op);
  void emitAffineParallel(AffineParallelOp op);
  void emitAffineApply(AffineApplyOp op);
  template <typename OpType>
  void emitAffineMaxMin(OpType op, const char *syntax);
  void emitAffineLoad(AffineLoadOp op);
  void emitAffineStore(AffineStoreOp op);
  void emitAffineYield(AffineYieldOp op);

  /// Vector-related statement emitters.
  void emitTransferRead(vector::TransferReadOp op);
  void emitTransferWrite(vector::TransferWriteOp op);
  void emitBroadcast(vector::BroadcastOp);

  /// Memref-related statement emitters.
  template <typename OpType> void emitAlloc(OpType op);
  void emitLoad(memref::LoadOp op);
  void emitStore(memref::StoreOp op);
  void emitTensorStore(memref::TensorStoreOp op);
  template <typename OpType> void emitReshape(OpType op);
  void emitTensorToMemref(bufferization::ToMemrefOp op);
  void emitMemrefToTensor(bufferization::ToTensorOp op);

  /// HLSCpp primitive operation emitters.
  void emitMulPrim(MulPrimOp op);
  template <typename AssignOpType> void emitAssign(AssignOpType op);

  /// Control flow operation emitters.
  void emitCall(CallOp op);

  /// Standard expression emitters.
  void emitUnary(Operation *op, const char *syntax);
  void emitBinary(Operation *op, const char *syntax);
  template <typename OpType> void emitMaxMin(OpType op, const char *syntax);

  /// IP operation emitter. 
  void emitIP(IPOp op);

  /// Special operation emitters.
  void emitSelect(arith::SelectOp op);
  void emitConstant(arith::ConstantOp op);

  /// Top-level MLIR module emitter.
  void emitModule(ModuleOp module);

private:
  /// Helper to get the string indices of TransferRead/Write operations.
  template <typename TransferOpType>
  SmallVector<SmallString<8>, 4> getTransferIndices(TransferOpType op);

  /// C++ component emitters.
  void emitValue(Value val, unsigned rank = 0, bool isPtr = false);
  void emitArrayDecl(Value array);
  unsigned emitNestedLoopHeader(Value val);
  void emitNestedLoopFooter(unsigned rank);
  void emitInfoAndNewLine(Operation *op);

  /// MLIR component and HLS C++ pragma emitters.
  void emitBlock(Block &block);
  void emitLoopDirectives(Operation *op);
  void emitLoopTripCount(AffineForOp op);
  void emitArrayDirectives(Value memref);
  void emitFunctionDirectives(FuncOp func, ArrayRef<Value> portList);
  void emitFunction(FuncOp func);
};
} // namespace

//===----------------------------------------------------------------------===//
// AffineEmitter Class
//===----------------------------------------------------------------------===//

namespace {
class AffineExprEmitter : public ScaleHLSEmitterBase,
                          public AffineExprVisitor<AffineExprEmitter> {
public:
  using operand_range = Operation::operand_range;
  explicit AffineExprEmitter(ScaleHLSEmitterState &state, unsigned numDim,
                             operand_range operands)
      : ScaleHLSEmitterBase(state), numDim(numDim), operands(operands) {}

  void visitAddExpr(AffineBinaryOpExpr expr) { emitAffineBinary(expr, "+"); }
  void visitMulExpr(AffineBinaryOpExpr expr) { emitAffineBinary(expr, "*"); }
  void visitModExpr(AffineBinaryOpExpr expr) { emitAffineBinary(expr, "%"); }
  void visitFloorDivExpr(AffineBinaryOpExpr expr) {
    emitAffineBinary(expr, "/");
  }
  void visitCeilDivExpr(AffineBinaryOpExpr expr) {
    // This is super inefficient.
    os << "(";
    visit(expr.getLHS());
    os << " + ";
    visit(expr.getRHS());
    os << " - 1) / ";
    visit(expr.getRHS());
    os << ")";
  }

  void visitConstantExpr(AffineConstantExpr expr) { os << expr.getValue(); }

  void visitDimExpr(AffineDimExpr expr) {
    os << getName(operands[expr.getPosition()]);
  }
  void visitSymbolExpr(AffineSymbolExpr expr) {
    os << getName(operands[numDim + expr.getPosition()]);
  }

  /// Affine expression emitters.
  void emitAffineBinary(AffineBinaryOpExpr expr, const char *syntax) {
    os << "(";
    if (auto constRHS = expr.getRHS().dyn_cast<AffineConstantExpr>()) {
      if ((unsigned)*syntax == (unsigned)*"*" && constRHS.getValue() == -1) {
        os << "-";
        visit(expr.getLHS());
        os << ")";
        return;
      }
      if ((unsigned)*syntax == (unsigned)*"+" && constRHS.getValue() < 0) {
        visit(expr.getLHS());
        os << " - ";
        os << -constRHS.getValue();
        os << ")";
        return;
      }
    }
    if (auto binaryRHS = expr.getRHS().dyn_cast<AffineBinaryOpExpr>()) {
      if (auto constRHS = binaryRHS.getRHS().dyn_cast<AffineConstantExpr>()) {
        if ((unsigned)*syntax == (unsigned)*"+" && constRHS.getValue() == -1 &&
            binaryRHS.getKind() == AffineExprKind::Mul) {
          visit(expr.getLHS());
          os << " - ";
          visit(binaryRHS.getLHS());
          os << ")";
          return;
        }
      }
    }
    visit(expr.getLHS());
    os << " " << syntax << " ";
    visit(expr.getRHS());
    os << ")";
  }

  void emitAffineExpr(AffineExpr expr) { visit(expr); }

private:
  unsigned numDim;
  operand_range operands;
};
} // namespace

//===----------------------------------------------------------------------===//
// StmtVisitor, ExprVisitor, and PragmaVisitor Classes
//===----------------------------------------------------------------------===//

namespace {
class StmtVisitor : public HLSCppVisitorBase<StmtVisitor, bool> {
public:
  StmtVisitor(ModuleEmitter &emitter) : emitter(emitter) {}

  using HLSCppVisitorBase::visitOp;
  /// SCF statements.
  bool visitOp(scf::ForOp op) { return emitter.emitScfFor(op), true; };
  bool visitOp(scf::IfOp op) { return emitter.emitScfIf(op), true; };
  bool visitOp(scf::ParallelOp op) { return false; };
  bool visitOp(scf::ReduceOp op) { return false; };
  bool visitOp(scf::ReduceReturnOp op) { return false; };
  bool visitOp(scf::YieldOp op) { return emitter.emitScfYield(op), true; };

  /// Affine statements.
  bool visitOp(AffineForOp op) { return emitter.emitAffineFor(op), true; }
  bool visitOp(AffineIfOp op) { return emitter.emitAffineIf(op), true; }
  bool visitOp(AffineParallelOp op) {
    return emitter.emitAffineParallel(op), true;
  }
  bool visitOp(AffineApplyOp op) { return emitter.emitAffineApply(op), true; }
  bool visitOp(AffineMaxOp op) {
    return emitter.emitAffineMaxMin(op, "max"), true;
  }
  bool visitOp(AffineMinOp op) {
    return emitter.emitAffineMaxMin(op, "min"), true;
  }
  bool visitOp(AffineLoadOp op) { return emitter.emitAffineLoad(op), true; }
  bool visitOp(AffineStoreOp op) { return emitter.emitAffineStore(op), true; }
  bool visitOp(AffineVectorLoadOp op) { return false; }
  bool visitOp(AffineVectorStoreOp op) { return false; }
  bool visitOp(AffineYieldOp op) { return emitter.emitAffineYield(op), true; }

  /// Vector-related statements.
  bool visitOp(vector::TransferReadOp op) {
    return emitter.emitTransferRead(op), true;
  };
  bool visitOp(vector::TransferWriteOp op) {
    return emitter.emitTransferWrite(op), true;
  };
  bool visitOp(vector::BroadcastOp op) {
    return emitter.emitBroadcast(op), true;
  };

  /// Memref-related statements.
  bool visitOp(memref::AllocOp op) { return emitter.emitAlloc(op), true; }
  bool visitOp(memref::AllocaOp op) { return emitter.emitAlloc(op), true; }
  bool visitOp(memref::LoadOp op) { return emitter.emitLoad(op), true; }
  bool visitOp(memref::StoreOp op) { return emitter.emitStore(op), true; }
  bool visitOp(memref::DeallocOp op) { return true; }
  bool visitOp(memref::TensorStoreOp op) {
    return emitter.emitTensorStore(op), true;
  }
  bool visitOp(tensor::ReshapeOp op) { return emitter.emitReshape(op), true; }
  bool visitOp(memref::ReshapeOp op) { return emitter.emitReshape(op), true; }
  bool visitOp(memref::CollapseShapeOp op) {
    return emitter.emitReshape(op), true;
  }
  bool visitOp(memref::ExpandShapeOp op) {
    return emitter.emitReshape(op), true;
  }
  bool visitOp(memref::ReinterpretCastOp op) {
    return emitter.emitReshape(op), true;
  }
  bool visitOp(bufferization::ToMemrefOp op) {
    return emitter.emitTensorToMemref(op), true;
  }
  bool visitOp(bufferization::ToTensorOp op) {
    return emitter.emitMemrefToTensor(op), true;
  }
  /// HLSCpp primitive operations.
  bool visitOp(MulPrimOp op) { return emitter.emitMulPrim(op), true; }
  bool visitOp(CastPrimOp op) { return emitter.emitAssign(op), true; }
  bool visitOp(AssignOp op) { return emitter.emitAssign(op), true; }

  /// Control flow operations.
  bool visitOp(CallOp op) { return emitter.emitCall(op), true; }
  bool visitOp(ReturnOp op) { return true; }

private:
  ModuleEmitter &emitter;
};
} // namespace

namespace {
class ExprVisitor : public HLSCppVisitorBase<ExprVisitor, bool> {
public:
  ExprVisitor(ModuleEmitter &emitter) : emitter(emitter) {}
  using HLSCppVisitorBase::visitOp;

  /// Unary expressions.
  bool visitOp(math::AbsOp op) { return emitter.emitUnary(op, "abs"), true; }
  bool visitOp(math::CeilOp op) { return emitter.emitUnary(op, "ceil"), true; }
  bool visitOp(math::CosOp op) { return emitter.emitUnary(op, "cos"), true; }
  bool visitOp(math::SinOp op) { return emitter.emitUnary(op, "sin"), true; }
  bool visitOp(math::TanhOp op) { return emitter.emitUnary(op, "tanh"), true; }
  bool visitOp(math::SqrtOp op) { return emitter.emitUnary(op, "sqrt"), true; }
  bool visitOp(math::RsqrtOp op) {
    return emitter.emitUnary(op, "1.0 / sqrt"), true;
  }
  bool visitOp(math::ExpOp op) { return emitter.emitUnary(op, "exp"), true; }
  bool visitOp(math::Exp2Op op) { return emitter.emitUnary(op, "exp2"), true; }
  bool visitOp(math::LogOp op) { return emitter.emitUnary(op, "log"), true; }
  bool visitOp(math::Log2Op op) { return emitter.emitUnary(op, "log2"), true; }
  bool visitOp(math::Log10Op op) {
    return emitter.emitUnary(op, "log10"), true;
  }
  bool visitOp(arith::NegFOp op) { return emitter.emitUnary(op, "-"), true; }

  /// Float binary expressions.
  bool visitOp(arith::CmpFOp op);
  bool visitOp(arith::AddFOp op) { return emitter.emitBinary(op, "+"), true; }
  bool visitOp(arith::SubFOp op) { return emitter.emitBinary(op, "-"), true; }
  bool visitOp(arith::MulFOp op) { return emitter.emitBinary(op, "*"), true; }
  bool visitOp(arith::DivFOp op) { return emitter.emitBinary(op, "/"), true; }
  bool visitOp(arith::RemFOp op) { return emitter.emitBinary(op, "%"), true; }
  bool visitOp(arith::MaxFOp op) { return emitter.emitMaxMin(op, "max"), true; }
  bool visitOp(arith::MinFOp op) { return emitter.emitMaxMin(op, "min"), true; }

  /// Integer binary expressions.
  bool visitOp(arith::CmpIOp op);
  bool visitOp(arith::AddIOp op) { return emitter.emitBinary(op, "+"), true; }
  bool visitOp(arith::SubIOp op) { return emitter.emitBinary(op, "-"), true; }
  bool visitOp(arith::MulIOp op) { return emitter.emitBinary(op, "*"), true; }
  bool visitOp(arith::DivSIOp op) { return emitter.emitBinary(op, "/"), true; }
  bool visitOp(arith::RemSIOp op) { return emitter.emitBinary(op, "%"), true; }
  bool visitOp(arith::DivUIOp op) { return emitter.emitBinary(op, "/"), true; }
  bool visitOp(arith::RemUIOp op) { return emitter.emitBinary(op, "%"), true; }
  bool visitOp(arith::XOrIOp op) { return emitter.emitBinary(op, "^"), true; }
  bool visitOp(arith::AndIOp op) { return emitter.emitBinary(op, "&"), true; }
  bool visitOp(arith::OrIOp op) { return emitter.emitBinary(op, "|"), true; }
  bool visitOp(arith::ShLIOp op) { return emitter.emitBinary(op, "<<"), true; }
  bool visitOp(arith::ShRSIOp op) { return emitter.emitBinary(op, ">>"), true; }
  bool visitOp(arith::ShRUIOp op) { return emitter.emitBinary(op, ">>"), true; }
  bool visitOp(arith::MaxSIOp op) {
    return emitter.emitMaxMin(op, "max"), true;
  }
  bool visitOp(arith::MinSIOp op) {
    return emitter.emitMaxMin(op, "min"), true;
  }
  bool visitOp(arith::MaxUIOp op) {
    return emitter.emitMaxMin(op, "max"), true;
  }
  bool visitOp(arith::MinUIOp op) {
    return emitter.emitMaxMin(op, "min"), true;
  }

  /// Special expressions.
  bool visitOp(arith::SelectOp op) { return emitter.emitSelect(op), true; }
  bool visitOp(arith::ConstantOp op) { return emitter.emitConstant(op), true; }
  bool visitOp(arith::IndexCastOp op) { return emitter.emitAssign(op), true; }
  bool visitOp(arith::UIToFPOp op) { return emitter.emitAssign(op), true; }
  bool visitOp(arith::SIToFPOp op) { return emitter.emitAssign(op), true; }
  bool visitOp(arith::FPToUIOp op) { return emitter.emitAssign(op), true; }
  bool visitOp(arith::FPToSIOp op) { return emitter.emitAssign(op), true; }

  /// IP operation. 
  bool visitOp(IPOp op) { return emitter.emitIP(op), true; }

private:
  ModuleEmitter &emitter;
};
} // namespace

bool ExprVisitor::visitOp(arith::CmpFOp op) {
  switch (op.getPredicate()) {
  case arith::CmpFPredicate::OEQ:
  case arith::CmpFPredicate::UEQ:
    return emitter.emitBinary(op, "=="), true;
  case arith::CmpFPredicate::ONE:
  case arith::CmpFPredicate::UNE:
    return emitter.emitBinary(op, "!="), true;
  case arith::CmpFPredicate::OLT:
  case arith::CmpFPredicate::ULT:
    return emitter.emitBinary(op, "<"), true;
  case arith::CmpFPredicate::OLE:
  case arith::CmpFPredicate::ULE:
    return emitter.emitBinary(op, "<="), true;
  case arith::CmpFPredicate::OGT:
  case arith::CmpFPredicate::UGT:
    return emitter.emitBinary(op, ">"), true;
  case arith::CmpFPredicate::OGE:
  case arith::CmpFPredicate::UGE:
    return emitter.emitBinary(op, ">="), true;
  default:
    op.emitError("has unsupported compare type.");
    return false;
  }
}

bool ExprVisitor::visitOp(arith::CmpIOp op) {
  switch (op.getPredicate()) {
  case arith::CmpIPredicate::eq:
    return emitter.emitBinary(op, "=="), true;
  case arith::CmpIPredicate::ne:
    return emitter.emitBinary(op, "!="), true;
  case arith::CmpIPredicate::slt:
  case arith::CmpIPredicate::ult:
    return emitter.emitBinary(op, "<"), true;
  case arith::CmpIPredicate::sle:
  case arith::CmpIPredicate::ule:
    return emitter.emitBinary(op, "<="), true;
  case arith::CmpIPredicate::sgt:
  case arith::CmpIPredicate::ugt:
    return emitter.emitBinary(op, ">"), true;
  case arith::CmpIPredicate::sge:
  case arith::CmpIPredicate::uge:
    return emitter.emitBinary(op, ">="), true;
  }
}

//===----------------------------------------------------------------------===//
// ModuleEmitter Class Definition
//===----------------------------------------------------------------------===//

/// SCF statement emitters.
void ModuleEmitter::emitScfFor(scf::ForOp op) {
  indent();
  os << "for (";
  auto iterVar = op.getInductionVar();

  // Emit lower bound.
  emitValue(iterVar);
  os << " = ";
  emitValue(op.getLowerBound());
  os << "; ";

  // Emit upper bound.
  emitValue(iterVar);
  os << " < ";
  emitValue(op.getUpperBound());
  os << "; ";

  // Emit increase step.
  emitValue(iterVar);
  os << " += ";
  emitValue(op.getStep());
  os << ") {";
  emitInfoAndNewLine(op);

  addIndent();

  emitLoopDirectives(op);
  emitBlock(*op.getBody());
  reduceIndent();

  indent();
  os << "}\n";
}

void ModuleEmitter::emitScfIf(scf::IfOp op) {
  // Declare all values returned by scf::YieldOp. They will be further handled
  // by the scf::YieldOp emitter.
  for (auto result : op.getResults()) {
    if (!isDeclared(result)) {
      indent();
      if (result.getType().isa<ShapedType>())
        emitArrayDecl(result);
      else
        emitValue(result);
      os << ";\n";
    }
  }

  indent();
  os << "if (";
  emitValue(op.getCondition());
  os << ") {";
  emitInfoAndNewLine(op);

  addIndent();
  emitBlock(op.getThenRegion().front());
  reduceIndent();

  if (!op.getElseRegion().empty()) {
    indent();
    os << "} else {\n";
    addIndent();
    emitBlock(op.getElseRegion().front());
    reduceIndent();
  }

  indent();
  os << "}\n";
}

void ModuleEmitter::emitScfYield(scf::YieldOp op) {
  if (op.getNumOperands() == 0)
    return;

  // For now, only and scf::If operations will use scf::Yield to return
  // generated values.
  if (auto parentOp = dyn_cast<scf::IfOp>(op->getParentOp())) {
    unsigned resultIdx = 0;
    for (auto result : parentOp.getResults()) {
      unsigned rank = emitNestedLoopHeader(result);
      indent();
      emitValue(result, rank);
      os << " = ";
      emitValue(op.getOperand(resultIdx++), rank);
      os << ";";
      emitInfoAndNewLine(op);
      emitNestedLoopFooter(rank);
    }
  }
}

/// Affine statement emitters.
void ModuleEmitter::emitAffineFor(AffineForOp op) {
  indent();
  os << "for (";
  auto iterVar = op.getInductionVar();

  // Emit lower bound.
  emitValue(iterVar);
  os << " = ";
  auto lowerMap = op.getLowerBoundMap();
  AffineExprEmitter lowerEmitter(state, lowerMap.getNumDims(),
                                 op.getLowerBoundOperands());
  if (lowerMap.getNumResults() == 1)
    lowerEmitter.emitAffineExpr(lowerMap.getResult(0));
  else {
    for (unsigned i = 0, e = lowerMap.getNumResults() - 1; i < e; ++i)
      os << "max(";
    lowerEmitter.emitAffineExpr(lowerMap.getResult(0));
    for (auto &expr : llvm::drop_begin(lowerMap.getResults(), 1)) {
      os << ", ";
      lowerEmitter.emitAffineExpr(expr);
      os << ")";
    }
  }
  os << "; ";

  // Emit upper bound.
  emitValue(iterVar);
  os << " < ";
  auto upperMap = op.getUpperBoundMap();
  AffineExprEmitter upperEmitter(state, upperMap.getNumDims(),
                                 op.getUpperBoundOperands());
  if (upperMap.getNumResults() == 1)
    upperEmitter.emitAffineExpr(upperMap.getResult(0));
  else {
    for (unsigned i = 0, e = upperMap.getNumResults() - 1; i < e; ++i)
      os << "min(";
    upperEmitter.emitAffineExpr(upperMap.getResult(0));
    for (auto &expr : llvm::drop_begin(upperMap.getResults(), 1)) {
      os << ", ";
      upperEmitter.emitAffineExpr(expr);
      os << ")";
    }
  }
  os << "; ";

  // Emit increase step.
  emitValue(iterVar);
  os << " += " << op.getStep() << ") {";
  emitInfoAndNewLine(op);

  addIndent();

  emitLoopDirectives(op);
  emitLoopTripCount(op);
  emitBlock(*op.getBody());
  reduceIndent();

  indent();
  os << "}\n";
}

void ModuleEmitter::emitAffineIf(AffineIfOp op) {
  // Declare all values returned by AffineYieldOp. They will be further
  // handled by the AffineYieldOp emitter.
  for (auto result : op.getResults()) {
    if (!isDeclared(result)) {
      indent();
      if (result.getType().isa<ShapedType>())
        emitArrayDecl(result);
      else
        emitValue(result);
      os << ";\n";
    }
  }

  indent();
  os << "if (";
  auto constrSet = op.getIntegerSet();
  AffineExprEmitter constrEmitter(state, constrSet.getNumDims(),
                                  op.getOperands());

  // Emit all constraints.
  unsigned constrIdx = 0;
  for (auto &expr : constrSet.getConstraints()) {
    constrEmitter.emitAffineExpr(expr);
    if (constrSet.isEq(constrIdx))
      os << " == 0";
    else
      os << " >= 0";

    if (constrIdx++ != constrSet.getNumConstraints() - 1)
      os << " && ";
  }
  os << ") {";
  emitInfoAndNewLine(op);

  addIndent();
  emitBlock(*op.getThenBlock());
  reduceIndent();

  if (op.hasElse()) {
    indent();
    os << "} else {\n";
    addIndent();
    emitBlock(*op.getElseBlock());
    reduceIndent();
  }

  indent();
  os << "}\n";
}

void ModuleEmitter::emitAffineParallel(AffineParallelOp op) {
  // Declare all values returned by AffineParallelOp. They will be further
  // handled by the AffineYieldOp emitter.
  for (auto result : op.getResults()) {
    if (!isDeclared(result)) {
      indent();
      if (result.getType().isa<ShapedType>())
        emitArrayDecl(result);
      else
        emitValue(result);
      os << ";\n";
    }
  }

  auto steps = getIntArrayAttrValue(op, op.getStepsAttrName());
  for (unsigned i = 0, e = op.getNumDims(); i < e; ++i) {
    indent();
    os << "for (";
    auto iterVar = op.getBody()->getArgument(i);

    // Emit lower bound.
    emitValue(iterVar);
    os << " = ";
    auto lowerMap = op.getLowerBoundsValueMap().getAffineMap();
    AffineExprEmitter lowerEmitter(state, lowerMap.getNumDims(),
                                   op.getLowerBoundsOperands());
    lowerEmitter.emitAffineExpr(lowerMap.getResult(i));
    os << "; ";

    // Emit upper bound.
    emitValue(iterVar);
    os << " < ";
    auto upperMap = op.getUpperBoundsValueMap().getAffineMap();
    AffineExprEmitter upperEmitter(state, upperMap.getNumDims(),
                                   op.getUpperBoundsOperands());
    upperEmitter.emitAffineExpr(upperMap.getResult(i));
    os << "; ";

    // Emit increase step.
    emitValue(iterVar);
    os << " += " << steps[i] << ") {";
    emitInfoAndNewLine(op);

    addIndent();
  }

  emitBlock(*op.getBody());

  for (unsigned i = 0, e = op.getNumDims(); i < e; ++i) {
    reduceIndent();

    indent();
    os << "}\n";
  }
}

void ModuleEmitter::emitAffineApply(AffineApplyOp op) {
  indent();
  emitValue(op.getResult());
  os << " = ";
  auto affineMap = op.getAffineMap();
  AffineExprEmitter(state, affineMap.getNumDims(), op.getOperands())
      .emitAffineExpr(affineMap.getResult(0));
  os << ";";
  emitInfoAndNewLine(op);
}

template <typename OpType>
void ModuleEmitter::emitAffineMaxMin(OpType op, const char *syntax) {
  indent();
  emitValue(op.getResult());
  os << " = ";
  auto affineMap = op.getAffineMap();
  AffineExprEmitter affineEmitter(state, affineMap.getNumDims(),
                                  op.getOperands());
  for (unsigned i = 0, e = affineMap.getNumResults() - 1; i < e; ++i)
    os << syntax << "(";
  affineEmitter.emitAffineExpr(affineMap.getResult(0));
  for (auto &expr : llvm::drop_begin(affineMap.getResults(), 1)) {
    os << ", ";
    affineEmitter.emitAffineExpr(expr);
    os << ")";
  }
  os << ";";
  emitInfoAndNewLine(op);
}

void ModuleEmitter::emitAffineLoad(AffineLoadOp op) {
  indent();
  emitValue(op.getResult());
  os << " = ";
  emitValue(op.getMemRef());
  auto affineMap = op.getAffineMap();
  AffineExprEmitter affineEmitter(state, affineMap.getNumDims(),
                                  op.getMapOperands());
  for (auto index : affineMap.getResults()) {
    os << "[";
    affineEmitter.emitAffineExpr(index);
    os << "]";
  }
  os << ";";
  emitInfoAndNewLine(op);
}

void ModuleEmitter::emitAffineStore(AffineStoreOp op) {
  indent();
  emitValue(op.getMemRef());
  auto affineMap = op.getAffineMap();
  AffineExprEmitter affineEmitter(state, affineMap.getNumDims(),
                                  op.getMapOperands());
  for (auto index : affineMap.getResults()) {
    os << "[";
    affineEmitter.emitAffineExpr(index);
    os << "]";
  }
  os << " = ";
  emitValue(op.getValueToStore());
  os << ";";
  emitInfoAndNewLine(op);
}

// TODO: For now, all values created in the AffineIf region will be declared
// in the generated C++. However, values which will be returned by affine
// yield operation should not be declared again. How to "bind" the pair of
// values inside/outside of AffineIf region needs to be considered.
void ModuleEmitter::emitAffineYield(AffineYieldOp op) {
  if (op.getNumOperands() == 0)
    return;

  // For now, only AffineParallel and AffineIf operations will use
  // AffineYield to return generated values.
  if (auto parentOp = dyn_cast<AffineIfOp>(op->getParentOp())) {
    unsigned resultIdx = 0;
    for (auto result : parentOp.getResults()) {
      unsigned rank = emitNestedLoopHeader(result);
      indent();
      emitValue(result, rank);
      os << " = ";
      emitValue(op.getOperand(resultIdx++), rank);
      os << ";";
      emitInfoAndNewLine(op);
      emitNestedLoopFooter(rank);
    }
  } else if (auto parentOp = dyn_cast<AffineParallelOp>(op->getParentOp())) {
    indent();
    os << "if (";
    unsigned ivIdx = 0;
    for (auto iv : parentOp.getBody()->getArguments()) {
      emitValue(iv);
      os << " == 0";
      if (ivIdx++ != parentOp.getBody()->getNumArguments() - 1)
        os << " && ";
    }
    os << ") {\n";

    // When all induction values are 0, generated values will be directly
    // assigned to the current results, correspondingly.
    addIndent();
    unsigned resultIdx = 0;
    for (auto result : parentOp.getResults()) {
      unsigned rank = emitNestedLoopHeader(result);
      indent();
      emitValue(result, rank);
      os << " = ";
      emitValue(op.getOperand(resultIdx++), rank);
      os << ";";
      emitInfoAndNewLine(op);
      emitNestedLoopFooter(rank);
    }
    reduceIndent();

    indent();
    os << "} else {\n";

    // Otherwise, generated values will be accumulated/reduced to the
    // current results with corresponding arith::AtomicRMWKind operations.
    addIndent();
    auto RMWAttrs =
        getIntArrayAttrValue(parentOp, parentOp.getReductionsAttrName());
    resultIdx = 0;
    for (auto result : parentOp.getResults()) {
      unsigned rank = emitNestedLoopHeader(result);
      indent();
      emitValue(result, rank);
      switch ((arith::AtomicRMWKind)RMWAttrs[resultIdx]) {
      case (arith::AtomicRMWKind::addf):
      case (arith::AtomicRMWKind::addi):
        os << " += ";
        emitValue(op.getOperand(resultIdx++), rank);
        break;
      case (arith::AtomicRMWKind::assign):
        os << " = ";
        emitValue(op.getOperand(resultIdx++), rank);
        break;
      case (arith::AtomicRMWKind::maxf):
      case (arith::AtomicRMWKind::maxs):
      case (arith::AtomicRMWKind::maxu):
        os << " = max(";
        emitValue(result, rank);
        os << ", ";
        emitValue(op.getOperand(resultIdx++), rank);
        os << ")";
        break;
      case (arith::AtomicRMWKind::minf):
      case (arith::AtomicRMWKind::mins):
      case (arith::AtomicRMWKind::minu):
        os << " = min(";
        emitValue(result, rank);
        os << ", ";
        emitValue(op.getOperand(resultIdx++), rank);
        os << ")";
        break;
      case (arith::AtomicRMWKind::mulf):
      case (arith::AtomicRMWKind::muli):
        os << " *= ";
        emitValue(op.getOperand(resultIdx++), rank);
        break;
      case (arith::AtomicRMWKind::ori):
        os << " |= ";
        emitValue(op.getOperand(resultIdx++), rank);
        break;
      case (arith::AtomicRMWKind::andi):
        os << " &= ";
        emitValue(op.getOperand(resultIdx++), rank);
        break;
      }
      os << ";";
      emitInfoAndNewLine(op);
      emitNestedLoopFooter(rank);
    }
    reduceIndent();

    indent();
    os << "}\n";
  }
}

/// Helper to get the string indices of TransferRead/Write operations.
template <typename TransferOpType>
SmallVector<SmallString<8>, 4>
ModuleEmitter::getTransferIndices(TransferOpType op) {
  // Get the head indices of the transfer read/write.
  SmallVector<SmallString<8>, 4> indices;
  for (auto index : op.indices()) {
    assert(isDeclared(index) && "index has not been declared");
    indices.push_back(getName(index));
  }
  // Construct the physical indices.
  for (unsigned i = 0, e = op.permutation_map().getNumResults(); i < e; ++i) {
    auto expr = op.permutation_map().getResult(i);
    if (auto dimExpr = expr.template dyn_cast<AffineDimExpr>())
      indices[dimExpr.getPosition()] += " + iv" + std::to_string(i);
  }
  return indices;
}

/// Helper to get the TransferRead/Write condition.
template <typename TransferOpType>
static SmallString<16>
getTransferCondition(TransferOpType op,
                     const SmallVector<SmallString<8>, 4> &indices) {
  // Figure out whether the transfer read/write could be out of bound.
  SmallVector<unsigned, 4> outOfBoundDims;
  for (unsigned i = 0, e = op.getVectorType().getRank(); i < e; ++i)
    if (!op.isDimInBounds(i))
      outOfBoundDims.push_back(i);

  // Construct the condition of transfer if required.
  SmallString<16> condition;
  for (auto i : outOfBoundDims) {
    auto expr = op.permutation_map().getResult(i);
    if (auto dimExpr = expr.template dyn_cast<AffineDimExpr>()) {
      auto pos = dimExpr.getPosition();
      condition += indices[pos];
      condition += " < " + std::to_string(op.getShapedType().getDimSize(pos));
      if (i != outOfBoundDims.back())
        condition += " && ";
    }
  }
  return condition;
}

/// Vector-related statement emitters.
void ModuleEmitter::emitTransferRead(vector::TransferReadOp op) {
  auto rank = emitNestedLoopHeader(op.vector());
  auto indices = getTransferIndices(op);
  auto condition = getTransferCondition(op, indices);

  if (!condition.empty()) {
    indent() << "if (" << condition << ")\n";
    addIndent();
  }

  indent();
  emitValue(op.vector(), rank);
  os << " = ";
  emitValue(op.source());
  for (auto index : indices)
    os << "[" << index << "]";
  os << ";";
  emitInfoAndNewLine(op);

  if (!condition.empty()) {
    reduceIndent();
    indent() << "else\n";
    addIndent();

    indent();
    emitValue(op.vector(), rank);
    os << " = ";
    emitValue(op.padding());
    os << ";\n";
    reduceIndent();
  }
  emitNestedLoopFooter(rank);
}

void ModuleEmitter::emitTransferWrite(vector::TransferWriteOp op) {
  auto rank = emitNestedLoopHeader(op.vector());
  auto indices = getTransferIndices(op);
  auto condition = getTransferCondition(op, indices);

  if (!condition.empty()) {
    indent() << "if (" << condition << ")\n";
    addIndent();
  }

  indent();
  emitValue(op.source());
  for (auto index : indices)
    os << "[" << index << "]";
  os << " = ";
  emitValue(op.vector(), rank);
  os << ";";
  emitInfoAndNewLine(op);

  if (!condition.empty())
    reduceIndent();
  emitNestedLoopFooter(rank);
}

void ModuleEmitter::emitBroadcast(vector::BroadcastOp op) {
  auto rank = emitNestedLoopHeader(op.vector());
  indent();
  emitValue(op.vector(), rank);
  os << " = ";
  emitValue(op.source());

  // Figure out whether each dimision is broadcast or multicast.
  if (auto type = op.source().getType().dyn_cast<ShapedType>())
    for (unsigned dim = 0, e = type.getRank(); dim < e; ++dim) {
      if (type.getDimSize(dim) == 1)
        os << "[0]";
      else
        os << "[iv" << dim + op.getType().getRank() - type.getRank() << "]";
    }

  os << ";";
  emitInfoAndNewLine(op);
  emitNestedLoopFooter(rank);
}

/// Memref-related statement emitters.
template <typename OpType> void ModuleEmitter::emitAlloc(OpType op) {
  // A declared result indicates that the memref is output of the function, and
  // has been declared in the function signature.
  if (isDeclared(op.getResult()))
    return;

  // Vivado HLS only supports static shape on-chip memory.
  if (!op.getType().hasStaticShape())
    emitError(op, "is unranked or has dynamic shape.");

  indent();
  emitArrayDecl(op.getResult());
  os << ";";
  emitInfoAndNewLine(op);
  emitArrayDirectives(op.getResult());
}

void ModuleEmitter::emitLoad(memref::LoadOp op) {
  indent();
  emitValue(op.getResult());
  os << " = ";
  emitValue(op.getMemRef());
  for (auto index : op.getIndices()) {
    os << "[";
    emitValue(index);
    os << "]";
  }
  os << ";";
  emitInfoAndNewLine(op);
}

void ModuleEmitter::emitStore(memref::StoreOp op) {
  indent();
  emitValue(op.getMemRef());
  for (auto index : op.getIndices()) {
    os << "[";
    emitValue(index);
    os << "]";
  }
  os << " = ";
  emitValue(op.getValueToStore());
  os << ";";
  emitInfoAndNewLine(op);
}

void ModuleEmitter::emitTensorStore(memref::TensorStoreOp op) {
  auto rank = emitNestedLoopHeader(op.getOperand(0));
  indent();
  emitValue(op.getOperand(1), rank);
  os << " = ";
  emitValue(op.getOperand(0), rank);
  os << ";";
  emitInfoAndNewLine(op);
  emitNestedLoopFooter(rank);
}

template <typename OpType> void ModuleEmitter::emitReshape(OpType op) {
  auto array = op->getResult(0);
  assert(!isDeclared(array) && "has been declared before.");

  auto arrayType = array.getType().template cast<ShapedType>();
  indent();
  os << getTypeName(array) << " (*";

  // Add the new value to nameTable and emit its name.
  os << addName(array, false);
  os << ")";

  for (auto &shape : llvm::drop_begin(arrayType.getShape(), 1))
    os << "[" << shape << "]";

  os << " = (" << getTypeName(array) << "(*)";
  for (auto &shape : llvm::drop_begin(arrayType.getShape(), 1))
    os << "[" << shape << "]";
  os << ") ";

  emitValue(op->getOperand(0));
  os << ";";
  emitInfoAndNewLine(op);
}

void ModuleEmitter::emitTensorToMemref(bufferization::ToMemrefOp op) {
  // A declared result indicates that the memref is output of the function, and
  // has been declared in the function signature.
  if (isDeclared(op.getResult())) {
    auto rank = emitNestedLoopHeader(op.getResult());
    indent();
    emitValue(op.getResult(), rank);
    os << " = ";
    emitValue(op.getOperand(), rank);
    os << ";";
    emitInfoAndNewLine(op);
    emitNestedLoopFooter(rank);
  } else {
    addAlias(op.getOperand(), op.getResult());
    emitArrayDirectives(op.getResult());
  }
}

void ModuleEmitter::emitMemrefToTensor(bufferization::ToTensorOp op) {
  // A declared result indicates that the tensor is output of the function, and
  // has been declared in the function signature.
  if (isDeclared(op.getResult())) {
    auto rank = emitNestedLoopHeader(op.getResult());
    indent();
    emitValue(op.getResult(), rank);
    os << " = ";
    emitValue(op.getOperand(), rank);
    os << ";";
    emitInfoAndNewLine(op);
    emitNestedLoopFooter(rank);
  } else {
    addAlias(op.getOperand(), op.getResult());
  }
}

/// HLSCpp primitive operation emitters.
void ModuleEmitter::emitMulPrim(MulPrimOp op) {
  if (op.isPackMul()) {
    // Declare the result C array.
    if (!isDeclared(op.C())) {
      indent();
      emitArrayDecl(op.C());
      os << ";\n";

      indent() << "#pragma HLS array_partition variable=";
      emitValue(op.C());
      os << " complete dim=0\n";
    }

    auto AIsVector = op.A().getType().isa<VectorType>();
    indent() << "pack_mul(";
    emitValue(AIsVector ? op.A() : op.B());
    os << ", ";
    emitValue(AIsVector ? op.B() : op.A());
    os << ", ";
    emitValue(op.C());
    os << ");";
    emitInfoAndNewLine(op);

  } else {
    // To ensure DSP is utilized, the two operands are casted to 16-bits integer
    // before the multiplication.
    auto rank = emitNestedLoopHeader(op.C());
    indent();
    emitValue(op.C(), rank);
    os << " = (int16_t)";
    emitValue(op.A(), rank);
    os << " * (int16_t)";
    emitValue(op.B(), rank);
    os << ";";
    emitInfoAndNewLine(op);
    emitNestedLoopFooter(rank);
  }
}

template <typename AssignOpType>
void ModuleEmitter::emitAssign(AssignOpType op) {
  unsigned rank = emitNestedLoopHeader(op.getResult());
  indent();
  emitValue(op.getResult(), rank);
  os << " = ";
  emitValue(op.getOperand(), rank);
  os << ";";
  emitInfoAndNewLine(op);
  emitNestedLoopFooter(rank);
}

/// Control flow operation emitters.
void ModuleEmitter::emitCall(CallOp op) {
  // Handle returned value by the callee.
  for (auto result : op.getResults()) {
    if (!isDeclared(result)) {
      indent();
      if (result.getType().isa<ShapedType>())
        emitArrayDecl(result);
      else
        emitValue(result);
      os << ";\n";
    }
  }

  // Emit the function call.
  indent();
  os << op.getCallee() << "(";

  // Handle input arguments.
  unsigned argIdx = 0;
  for (auto arg : op.getOperands()) {
    emitValue(arg);

    if (argIdx++ != op.getNumOperands() - 1)
      os << ", ";
  }

  // Handle output arguments.
  for (auto result : op.getResults()) {
    // The address should be passed in for scalar result arguments.
    if (result.getType().isa<ShapedType>())
      os << ", ";
    else
      os << ", &";

    emitValue(result);
  }

  os << ");";
  emitInfoAndNewLine(op);
}

/// Standard expression emitters.
void ModuleEmitter::emitUnary(Operation *op, const char *syntax) {
  auto rank = emitNestedLoopHeader(op->getResult(0));
  indent();
  emitValue(op->getResult(0), rank);
  os << " = " << syntax << "(";
  emitValue(op->getOperand(0), rank);
  os << ");";
  emitInfoAndNewLine(op);
  emitNestedLoopFooter(rank);
}

void ModuleEmitter::emitBinary(Operation *op, const char *syntax) {
  auto rank = emitNestedLoopHeader(op->getResult(0));
  indent();
  emitValue(op->getResult(0), rank);
  os << " = ";
  emitValue(op->getOperand(0), rank);
  os << " " << syntax << " ";
  emitValue(op->getOperand(1), rank);
  os << ";";
  emitInfoAndNewLine(op);
  emitNestedLoopFooter(rank);
}

/// IP operation emitter. 
void ModuleEmitter::emitIP(IPOp op) {
  // Emit IP source from JSON if IP exists.
  std::string errorMessage;
  if (auto jsonFile = mlir::openInputFile(op.path(), &errorMessage)) {
    if (auto json = llvm::json::parse(jsonFile->getBuffer())) {
      if (auto O = json->getAsObject()) {
        if (auto source = O->getObject("source")) {
          for (auto line : *source->getArray("code")) {
            auto l = line.getAsString()->str();
            for (size_t idx = 0; idx < source->getArray("params")->size(); idx++) {
              auto p = source->getArray("params")->operator[](idx).getAsString()->str();
              auto o = getName(op.getOperands()[idx]).str().str();
              for (std::size_t pos = 0; l.npos != (pos = l.find(p, pos)); pos += o.length()) {
                l.replace(pos, p.length(), o);
              }
            }

            indent();
            os << l << "\n";
          }
          return;
        }
      }
    }
    //emitError(op, "IP JSON cannot be parsed.");
  }
  //emitError(op, "IP cannot be found.");

  // Emit a regular function call if IP does not exist.
  os << "  __IP__" << op.name() << "(";
  unsigned argIdx = 0;
  for (auto arg : op.getOperands()) {
    emitValue(arg);
    if (argIdx++ != op.getOperands().size() - 1) {
      os << ", ";
    }
  }
  os << ");\n";
}

/// Special operation emitters.
template <typename OpType>
void ModuleEmitter::emitMaxMin(OpType op, const char *syntax) {
  auto rank = emitNestedLoopHeader(op.getResult());
  indent();
  emitValue(op.getResult());
  os << " = " << syntax << "(";
  emitValue(op.getLhs(), rank);
  os << ", ";
  emitValue(op.getRhs(), rank);
  os << ");";
  emitInfoAndNewLine(op);
  emitNestedLoopFooter(rank);
}

/// Special expression emitters.
void ModuleEmitter::emitSelect(arith::SelectOp op) {
  unsigned rank = emitNestedLoopHeader(op.getResult());
  unsigned conditionRank = rank;
  if (!op.getCondition().getType().isa<ShapedType>())
    conditionRank = 0;

  indent();
  emitValue(op.getResult(), rank);
  os << " = ";
  emitValue(op.getCondition(), conditionRank);
  os << " ? ";
  os << "(" << getTypeName(op.getTrueValue()) << ")";
  emitValue(op.getTrueValue(), rank);
  os << " : ";
  os << "(" << getTypeName(op.getFalseValue()) << ")";
  emitValue(op.getFalseValue(), rank);
  os << ";";
  emitInfoAndNewLine(op);
  emitNestedLoopFooter(rank);
}

void ModuleEmitter::emitConstant(arith::ConstantOp op) {
  // This indicates the constant type is scalar (float, integer, or bool).
  if (isDeclared(op.getResult()))
    return;

  if (auto denseAttr = op.getValue().dyn_cast<DenseElementsAttr>()) {
    indent();
    emitArrayDecl(op.getResult());
    os << " = {";
    auto type = op.getResult().getType().cast<ShapedType>().getElementType();

    unsigned elementIdx = 0;
    for (auto element : denseAttr.getValues<Attribute>()) {
      if (type.isF32()) {
        auto value = element.cast<FloatAttr>().getValue().convertToFloat();
        if (std::isfinite(value))
          os << value;
        else if (value > 0)
          os << "INFINITY";
        else
          os << "-INFINITY";

      } else if (type.isF64()) {
        auto value = element.cast<FloatAttr>().getValue().convertToDouble();
        if (std::isfinite(value))
          os << value;
        else if (value > 0)
          os << "INFINITY";
        else
          os << "-INFINITY";

      } else if (type.isInteger(1))
        os << element.cast<BoolAttr>().getValue();
      else if (type.isIntOrIndex())
        os << element.cast<IntegerAttr>().getValue();
      else
        emitError(op, "array has unsupported element type.");

      if (elementIdx++ != denseAttr.getNumElements() - 1)
        os << ", ";
    }
    os << "};";
    emitInfoAndNewLine(op);
  } else
    emitError(op, "has unsupported constant type.");
}

/// C++ component emitters.
void ModuleEmitter::emitValue(Value val, unsigned rank, bool isPtr) {
  assert(!(rank && isPtr) && "should be either an array or a pointer.");

  // Value has been declared before or is a constant number.
  if (isDeclared(val)) {
    os << getName(val);
    for (unsigned i = 0; i < rank; ++i)
      os << "[iv" << i << "]";
    return;
  }

  os << getTypeName(val) << " ";

  // Add the new value to nameTable and emit its name.
  os << addName(val, isPtr);
  for (unsigned i = 0; i < rank; ++i)
    os << "[iv" << i << "]";
}

void ModuleEmitter::emitArrayDecl(Value array) {
  assert(!isDeclared(array) && "has been declared before.");

  auto arrayType = array.getType().cast<ShapedType>();
  if (arrayType.hasStaticShape()) {
    emitValue(array);
    for (auto &shape : arrayType.getShape())
      os << "[" << shape << "]";
  } else
    emitValue(array, /*rank=*/0, /*isPtr=*/true);
}

unsigned ModuleEmitter::emitNestedLoopHeader(Value val) {
  unsigned rank = 0;

  if (auto type = val.getType().dyn_cast<ShapedType>()) {
    if (!type.hasStaticShape()) {
      emitError(val.getDefiningOp(), "is unranked or has dynamic shape.");
      return 0;
    }

    // Declare a new array.
    if (!isDeclared(val)) {
      indent();
      emitArrayDecl(val);
      os << ";\n";
      // TODO: More precise control here. Now we assume vectors are always
      // completely partitioned at all dimensions.
      if (type.isa<VectorType>()) {
        indent() << "#pragma HLS array_partition variable=";
        emitValue(val);
        os << " complete dim=0\n";
      }
    }

    // Create nested loop.
    unsigned dimIdx = 0;
    for (auto &shape : type.getShape()) {
      indent();
      os << "for (int iv" << dimIdx << " = 0; ";
      os << "iv" << dimIdx << " < " << shape << "; ";
      os << "++iv" << dimIdx++ << ") {\n";

      addIndent();
      // TODO: More precise control here. Now we assume vectorization loops are
      // always fully unrolled.
      if (type.isa<VectorType>())
        indent() << "#pragma HLS unroll\n";
    }
    rank = type.getRank();
  }

  return rank;
}

void ModuleEmitter::emitNestedLoopFooter(unsigned rank) {
  for (unsigned i = 0; i < rank; ++i) {
    reduceIndent();

    indent();
    os << "}\n";
  }
}

void ModuleEmitter::emitInfoAndNewLine(Operation *op) {
  os << "\t//";
  // Print line number.
  if (auto loc = op->getLoc().dyn_cast<FileLineColLoc>())
    os << " L" << loc.getLine();

  // Print schedule information.
  if (auto timing = getTiming(op))
    os << ", [" << timing.getBegin() << "," << timing.getEnd() << ")";

  // Print loop information.
  if (auto loopInfo = getLoopInfo(op))
    os << ", iterCycle=" << loopInfo.getIterLatency()
       << ", II=" << loopInfo.getMinII();

  os << "\n";
}

/// MLIR component and HLS C++ pragma emitters.
void ModuleEmitter::emitBlock(Block &block) {
  for (auto &op : block) {
    if (ExprVisitor(*this).dispatchVisitor(&op))
      continue;

    if (StmtVisitor(*this).dispatchVisitor(&op))
      continue;

    emitError(&op, "can't be correctly emitted.");
  }
}

void ModuleEmitter::emitLoopDirectives(Operation *op) {
  auto loopDirect = getLoopDirective(op);
  if (!loopDirect)
    return;

  if (loopDirect.getPipeline()) {
    indent();
    os << "#pragma HLS pipeline II=" << loopDirect.getTargetII() << "\n";

  } else if (loopDirect.getDataflow()) {
    indent();
    os << "#pragma HLS dataflow\n";
  }
}

void ModuleEmitter::emitLoopTripCount(AffineForOp op) {
  if (getConstantTripCount(op)) {
    return;
  }
  else {
    indent();
    os << "#pragma HLS loop_tripcount max=" << getMaximumTripCount(op) << "\n";
  }
}

void ModuleEmitter::emitArrayDirectives(Value memref) {
  bool emitPragmaFlag = false;
  auto type = memref.getType().cast<MemRefType>();
  auto layoutMap = type.getLayout().getAffineMap();

  // Emit array_partition pragma(s).
  SmallVector<int64_t, 8> factors;
  getPartitionFactors(type, &factors);

  for (int64_t dim = 0; dim < type.getRank(); ++dim) {
    if (factors[dim] != 1) {
      emitPragmaFlag = true;

      indent();
      os << "#pragma HLS array_partition";
      os << " variable=";
      emitValue(memref);

      // Emit partition type.
      if (layoutMap.getResult(dim).getKind() == AffineExprKind::FloorDiv)
        os << " block";
      else
        os << " cyclic";

      os << " factor=" << factors[dim];
      os << " dim=" << dim + 1 << "\n";
    }
  }

  // Emit resource pragma when the array is not DRAM kind and is not fully
  // partitioned.
  auto kind = MemoryKind(type.getMemorySpaceAsInt());
  if (kind != MemoryKind::DRAM && !isFullyPartitioned(type)) {
    emitPragmaFlag = true;

    indent();
    os << "#pragma HLS resource";
    os << " variable=";
    emitValue(memref);

    os << " core=";
    if (kind == MemoryKind::BRAM_1P)
      os << "ram_1p_bram";
    else if (kind == MemoryKind::BRAM_S2P)
      os << "ram_s2p_bram";
    else if (kind == MemoryKind::BRAM_T2P)
      os << "ram_t2p_bram";
    else
      os << "ram_s2p_bram";
    os << "\n";
  }

  // Emit an empty line.
  if (emitPragmaFlag)
    os << "\n";
}

void ModuleEmitter::emitFunctionDirectives(FuncOp func,
                                           ArrayRef<Value> portList) {
  auto funcDirect = getFuncDirective(func);
  if (!funcDirect)
    return;

  if (funcDirect.getPipeline()) {
    indent();
    os << "#pragma HLS pipeline II=" << funcDirect.getTargetInterval() << "\n";

    // An empty line.
    os << "\n";
  } else if (funcDirect.getDataflow()) {
    indent();
    os << "#pragma HLS dataflow\n";

    // An empty line.
    os << "\n";
  }

  // Only top function should emit interface pragmas.
  if (funcDirect.getTopFunc()) {
    indent();
    os << "#pragma HLS interface s_axilite port=return bundle=ctrl\n";

    for (auto &port : portList) {
      // Array ports and scalar ports are handled separately. Here, we only
      // handle MemRef types since we assume the IR has be fully bufferized.
      if (auto memrefType = port.getType().dyn_cast<MemRefType>()) {
        // Only emit interface pragma when the array is not fully partitioned.
        if (!isFullyPartitioned(memrefType)) {
          indent();
          os << "#pragma HLS interface";
          // For now, we set the offset of all m_axi interfaces as slave.
          if (MemoryKind(memrefType.getMemorySpaceAsInt()) == MemoryKind::DRAM)
            os << " m_axi offset=slave";
          else
            os << " bram";

          os << " port=";
          emitValue(port);
          os << "\n";
        }
      } else {
        indent();
        os << "#pragma HLS interface s_axilite";
        os << " port=";

        // TODO: This is a temporary solution.
        auto name = getName(port);
        if (name.front() == "*"[0])
          name.erase(name.begin());
        os << name;
        os << " bundle=ctrl\n";
      }
    }

    // An empty line.
    os << "\n";

    // Emit other pragmas for function ports.
    for (auto &port : portList)
      if (port.getType().isa<MemRefType>())
        emitArrayDirectives(port);
  }
}

void ModuleEmitter::emitFunction(FuncOp func) {
  if (func->hasAttr("bypass") && func->getAttr("bypass"))
    return;

  if (func.getBlocks().size() != 1)
    emitError(func, "has zero or more than one basic blocks.");

  if (auto funcDirect = getFuncDirective(func))
    if (funcDirect.getTopFunc())
      os << "/// This is top function.\n";

  if (auto timing = getTiming(func)) {
    os << "/// Latency=" << timing.getLatency();
    os << ", interval=" << timing.getInterval();
    os << "\n";
  }

  if (auto resource = getResource(func)) {
    os << "/// DSP=" << resource.getDsp();
    // os << ", BRAM=" << resource.getBram();
    // os << ", LUT=" << resource.getLut();
    os << "\n";
  }

  // Emit function signature.
  os << "void " << func.getName() << "(\n";
  addIndent();

  // This vector is to record all ports of the function.
  SmallVector<Value, 8> portList;

  // Emit input arguments.
  unsigned argIdx = 0;
  for (auto &arg : func.getArguments()) {
    indent();
    if (arg.getType().isa<ShapedType>())
      emitArrayDecl(arg);
    else
      emitValue(arg);

    portList.push_back(arg);
    if (argIdx++ != func.getNumArguments() - 1)
      os << ",\n";
  }

  // Emit results.
  if (auto funcReturn = dyn_cast<ReturnOp>(func.front().getTerminator())) {
    for (auto result : funcReturn.getOperands()) {
      os << ",\n";
      indent();
      // TODO: a known bug, cannot return a value twice, e.g. return %0, %0 :
      // index, index. However, typically this should not happen.
      if (result.getType().isa<ShapedType>())
        emitArrayDecl(result);
      else
        // In Vivado HLS, pointer indicates the value is an output.
        emitValue(result, /*rank=*/0, /*isPtr=*/true);

      portList.push_back(result);
    }
  } else
    emitError(func, "doesn't have a return operation as terminator.");

  reduceIndent();
  os << "\n) {";
  emitInfoAndNewLine(func);

  // Emit function body.
  addIndent();

  emitFunctionDirectives(func, portList);
  emitBlock(func.front());
  reduceIndent();
  os << "}\n";

  // An empty line.
  os << "\n";
}

/// Top-level MLIR module emitter.
void ModuleEmitter::emitModule(ModuleOp module) {
  os << R"XXX(
//===------------------------------------------------------------*- C++ -*-===//
//
// Automatically generated file for High-level Synthesis (HLS).
//
//===----------------------------------------------------------------------===//

#include <algorithm>
#include <ap_axi_sdata.h>
#include <ap_fixed.h>
#include <ap_int.h>
#include <hls_math.h>
#include <hls_stream.h>
#include <math.h>
#include <stdint.h>

// Libraries included by user.
)XXX";

  for (auto &op : *module.getBody()) {
    if (auto include = dyn_cast<IncludeOp>(op)) {
      for (auto library : include.libraries()) {
        os << "#include <" << library.dyn_cast<StringAttr>().getValue() << ">\n";
      }
    }
  }

  os << R"XXX(
using namespace std;

)XXX";

  // Emit the multiplication primitive if required.
  if (module.walk([](MulPrimOp op) {
        return op.isPackMul() ? WalkResult::interrupt() : WalkResult::advance();
      }) == WalkResult::interrupt())
    os << R"XXX(
void pack_mul(int8_t A[2], int8_t B, int16_t C[2]) {
  #pragma HLS inline
  ap_int<27> packA = (ap_int<27>)A[0] + (ap_int<27>)A[1] << 18;
  ap_int<45> packC = packA * (ap_int<18>)B;
  C[0] = packC.range(15, 0);
  C[1] = packC.range(33, 18);
}

)XXX";

  for (auto &op : *module.getBody()) {
<<<<<<< HEAD
    if (auto func = dyn_cast<FuncOp>(op))
      emitFunction(func);
    //else
    //  emitError(&op, "is unsupported operation.");
=======
    if (auto func = dyn_cast<FuncOp>(op)) {
      if (func.getName() != "main")
        emitFunction(func);
    } else
      emitError(&op, "is unsupported operation.");
>>>>>>> 65e2949e
  }
}

//===----------------------------------------------------------------------===//
// Entry of scalehls-translate
//===----------------------------------------------------------------------===//

LogicalResult scalehls::emitHLSCpp(ModuleOp module, llvm::raw_ostream &os) {
  ScaleHLSEmitterState state(os);
  ModuleEmitter(state).emitModule(module);
  return failure(state.encounteredError);
}

void scalehls::registerEmitHLSCppTranslation() {
  static TranslateFromMLIRRegistration toHLSCpp(
      "emit-hlscpp", emitHLSCpp, [&](DialectRegistry &registry) {
        scalehls::registerAllDialects(registry);
      });
}<|MERGE_RESOLUTION|>--- conflicted
+++ resolved
@@ -1894,18 +1894,11 @@
 )XXX";
 
   for (auto &op : *module.getBody()) {
-<<<<<<< HEAD
-    if (auto func = dyn_cast<FuncOp>(op))
-      emitFunction(func);
-    //else
-    //  emitError(&op, "is unsupported operation.");
-=======
     if (auto func = dyn_cast<FuncOp>(op)) {
       if (func.getName() != "main")
         emitFunction(func);
     } else
       emitError(&op, "is unsupported operation.");
->>>>>>> 65e2949e
   }
 }
 
